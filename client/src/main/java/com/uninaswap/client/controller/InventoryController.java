--- conflicted
+++ resolved
@@ -119,9 +119,6 @@
                 System.out.println(localeService.getMessage("inventory.debug.cleared.on.logout", "InventoryController: Cleared view on logout"));
             });
         });
-
-        // Initial UI refresh
-        refreshUI();
     }
 
     // Add new method to setup filters
@@ -368,7 +365,6 @@
         itemImageView.setImage(null);
     }
 
-<<<<<<< HEAD
     // Update the setupTableColumns method name (if it doesn't exist, add it)
     private void setupTableColumns() {
         nameColumn.setCellValueFactory(new PropertyValueFactory<>("name"));
@@ -382,55 +378,11 @@
         reservedColumn.setCellValueFactory(cellData ->
             new SimpleIntegerProperty(cellData.getValue().getTotalQuantity() -
                 cellData.getValue().getAvailableQuantity()).asObject());
-=======
+    }
+
     @Override
     public void refreshUI() {
-        // Update button labels
-        if (addButton != null) {
-            addButton.setText(localeService.getMessage("inventory.new.item", "New Item"));
-        }
-        if (editButton != null) {
-            editButton.setText(localeService.getMessage("button.edit", "Edit"));
-        }
-        if (deleteButton != null) {
-            deleteButton.setText(localeService.getMessage("button.delete", "Delete"));
-        }
-        if (refreshButton != null) {
-            refreshButton.setText(localeService.getMessage("button.refresh", "Refresh"));
-        }
-
-        // Update table column headers
-        if (nameColumn != null) {
-            nameColumn.setText(localeService.getMessage("item.name.column", "Name"));
-        }
-        if (conditionColumn != null) {
-            conditionColumn.setText(localeService.getMessage("item.condition.column", "Condition"));
-        }
-        if (stockColumn != null) {
-            stockColumn.setText(localeService.getMessage("item.stock.column", "Stock"));
-        }
-        if (categoryColumn != null) {
-            categoryColumn.setText(localeService.getMessage("item.category.column", "Category"));
-        }
-        if (reservedColumn != null) {
-            reservedColumn.setText(localeService.getMessage("item.reserved.column", "Reserved"));
-        }
-        if (availableColumn != null) {
-            availableColumn.setText(localeService.getMessage("item.available.column", "Available Quantity"));
-        }
-
-        // Refresh item details if an item is selected
-        ItemViewModel selectedItem = itemsTable != null ? itemsTable.getSelectionModel().getSelectedItem() : null;
-        if (selectedItem != null) {
-            showItemDetails(selectedItem);
-        } else {
-            clearItemDetails();
-        }
-
-        // Refresh the table to update any localized content in cells
-        if (itemsTable != null) {
-            itemsTable.refresh();
-        }
->>>>>>> f8a44403
+        // TODO Auto-generated method stub
+        throw new UnsupportedOperationException("Unimplemented method 'refreshUI'");
     }
 }