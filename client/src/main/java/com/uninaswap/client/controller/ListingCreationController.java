package com.uninaswap.client.controller;

import com.uninaswap.client.service.ItemService;
import com.uninaswap.client.service.ListingService;
import com.uninaswap.client.service.LocaleService;
import com.uninaswap.client.service.UserSessionService;
import com.uninaswap.client.util.AlertHelper;
import com.uninaswap.common.dto.*;
import com.uninaswap.common.enums.Category;
import com.uninaswap.common.enums.Currency;
import com.uninaswap.common.enums.ListingStatus;

import javafx.beans.binding.Bindings;
import javafx.beans.property.SimpleStringProperty;
import javafx.collections.FXCollections;
import javafx.fxml.FXML;
import javafx.scene.control.*;
import javafx.scene.layout.HBox;
import javafx.scene.layout.VBox;
import javafx.stage.Stage;

import java.math.BigDecimal;
import java.time.LocalDateTime;
import java.util.ArrayList;
import java.util.Arrays;
import java.util.HashMap;
import java.util.List;
import java.util.Map;
import java.util.stream.Collectors;

public class ListingCreationController implements Refreshable {

    @FXML
    private TabPane listingTypeTabs;

    @FXML
    private TextField titleField;

    @FXML
    private TextArea descriptionArea;

    @FXML
    private TableView<ItemDTO> itemsTable;

    @FXML
    private TableColumn<ItemDTO, String> nameColumn;

    @FXML
    private TableColumn<ItemDTO, String> conditionColumn;

    @FXML
    private TableColumn<ItemDTO, Integer> availableQuantityColumn;

    @FXML
    private Spinner<Integer> quantitySpinner;

    @FXML
    private Button addItemButton;

    @FXML
    private TableView<ListingItemDTO> selectedItemsTable;

    @FXML
    private TableColumn<ListingItemDTO, String> selectedNameColumn;

    @FXML
    private TableColumn<ListingItemDTO, Integer> selectedQuantityColumn;

    @FXML
    private TableColumn<ListingItemDTO, String> selectedActionColumn;

    // Sell listing specific controls
    @FXML
    private TextField sellPriceField;

    @FXML
    private ComboBox<Currency> sellCurrencyComboBox;

    @FXML
    private TextField sellLocationField; // Add location field for sell listings

    // Trade listing specific controls
    @FXML
    private CheckBox acceptMoneyOffersCheckBox;

    @FXML
    private TextField referencePriceField;

    @FXML
    private ComboBox<Currency> tradeCurrencyComboBox;

    @FXML
    private CheckBox acceptMixedOffersCheckBox;

    @FXML
    private CheckBox acceptOtherOffersCheckBox;

  
    @FXML
    private TextField tradeLocationField; // Add location field for trade listings (MANDATORY)

    // Gift listing specific controls
    @FXML
    private CheckBox pickupOnlyCheckBox;

    @FXML
    private CheckBox allowThankYouOffersCheckBox;

    @FXML
    private TextArea restrictionsArea;

    @FXML
    private ComboBox<Category> availableCategoriesComboBox;

    @FXML
    private Button addCategoryButton;
    

    @FXML
    private TextField giftLocationField; // Add location field for gift listings

    // Auction listing specific controls
    @FXML
    private TextField startingPriceField;

    @FXML
    private TextField reservePriceField;

    @FXML
    private VBox selectedCategoriesContainer;



    @FXML
    private ComboBox<Currency> auctionCurrencyComboBox;

    @FXML
    private ComboBox<DurationOption> durationComboBox;

    @FXML
    private TextField bidIncrementField;

    @FXML
    private TextField auctionLocationField; // Add location field for auction listings

    // Common buttons
    @FXML
    private Button createButton;

    @FXML
    private Button cancelButton;

    private final List<Category> selectedCategories = new ArrayList<>();


    private final ItemService itemService = ItemService.getInstance();
    private final ListingService listingService = ListingService.getInstance();
    private final LocaleService localeService = LocaleService.getInstance();
    private final UserSessionService sessionService = UserSessionService.getInstance();

    private final List<ListingItemDTO> selectedItems = new ArrayList<>();
    private final Map<String, Integer> tempReservedQuantities = new HashMap<>();
    private List<DurationOption> durationOptions;

    public class DurationOption {
        private final int days;
        private final String messageKey;
        private final LocaleService localeService;

        public DurationOption(int days, String messageKey, LocaleService localeService) {
            this.days = days;
            this.messageKey = messageKey;
            this.localeService = localeService;
        }

        public int getDays() {
            return days;
        }

        @Override
        public String toString() {
            return localeService.getMessage(messageKey, String.valueOf(days) + " day(s)");
        }
    }

    @FXML
    public void initialize() {
        // Initialize tables
        setupItemsTable();
        setupSelectedItemsTable();

        setupCategorySelection();

        // Configure currency combo boxes
        sellCurrencyComboBox.setItems(FXCollections.observableArrayList(Currency.values()));
        sellCurrencyComboBox.setValue(Currency.EUR);

        tradeCurrencyComboBox.setItems(FXCollections.observableArrayList(Currency.values()));
        tradeCurrencyComboBox.setValue(Currency.EUR);

        auctionCurrencyComboBox.setItems(FXCollections.observableArrayList(Currency.values()));
        auctionCurrencyComboBox.setValue(Currency.EUR);

        // Configure auction duration options
        durationOptions = Arrays.asList(
                new DurationOption(1, "listing.auction.time.1day", localeService),
                new DurationOption(3, "listing.auction.time.3days", localeService),
                new DurationOption(5, "listing.auction.time.5days", localeService),
                new DurationOption(7, "listing.auction.time.7days", localeService),
                new DurationOption(14, "listing.auction.time.14days", localeService),
                new DurationOption(30, "listing.auction.time.30days", localeService));

        durationComboBox.setItems(FXCollections.observableArrayList(durationOptions));
        durationComboBox.setValue(durationOptions.stream()
                .filter(option -> option.getDays() == 7)
                .findFirst()
                .orElse(durationOptions.get(3)));

        // Configure bindings for trade listing controls
        referencePriceField.disableProperty().bind(acceptMoneyOffersCheckBox.selectedProperty().not());
        tradeCurrencyComboBox.disableProperty().bind(acceptMoneyOffersCheckBox.selectedProperty().not());
        acceptMixedOffersCheckBox.disableProperty().bind(acceptMoneyOffersCheckBox.selectedProperty().not());
        acceptMoneyOffersCheckBox.selectedProperty().addListener((_, _, newValue) -> {
            if (!newValue) {
                acceptMixedOffersCheckBox.setSelected(false);
            }
        });
<<<<<<< HEAD

=======
        
>>>>>>> f8a44403
        // Load user's items
        itemsTable.setItems(itemService.getUserItemsList());
        
        // Initial UI refresh
        refreshUI();
        
        System.out.println(localeService.getMessage("listingcreation.debug.initialized", "ListingCreation controller initialized"));
    }

    private void setupCategorySelection() {
        // Populate available categories (exclude ALL category for selection)
        List<Category> availableCategories = Arrays.stream(Category.values())
                .filter(category -> category != Category.ALL)
                .collect(Collectors.toList());

        availableCategoriesComboBox.setItems(FXCollections.observableArrayList(availableCategories));

        // Configure category combo box display
        availableCategoriesComboBox.setCellFactory(_ -> new ListCell<Category>() {
            @Override
            protected void updateItem(Category category, boolean empty) {
                super.updateItem(category, empty);
                if (empty || category == null) {
                    setText(null);
                } else {
                    setText(localeService.getMessage(category.getMessageKey()));
                }
            }
        });
        
        availableCategoriesComboBox.setButtonCell(new ListCell<Category>() {
            @Override
            protected void updateItem(Category category, boolean empty) {
                super.updateItem(category, empty);
                if (empty || category == null) {
                    setText(null);
                } else {
                    setText(localeService.getMessage(category.getMessageKey()));
                }
            }
        });

        // Enable/disable add button based on selection
        addCategoryButton.disableProperty().bind(
            availableCategoriesComboBox.valueProperty().isNull()
        );

        // Update selected categories display
        updateSelectedCategoriesDisplay();
    }

    @FXML
    private void handleAddCategory() {
        Category selectedCategory = availableCategoriesComboBox.getValue();
        if (selectedCategory != null && !selectedCategories.contains(selectedCategory)) {
            selectedCategories.add(selectedCategory);
            updateSelectedCategoriesDisplay();
            availableCategoriesComboBox.setValue(null); // Clear selection
        }
    }

    private void updateSelectedCategoriesDisplay() {
        selectedCategoriesContainer.getChildren().clear();
        
        if (selectedCategories.isEmpty()) {
            // Show empty state
            Label emptyLabel = new Label(localeService.getMessage("listing.trade.categories.none.selected"));
            emptyLabel.getStyleClass().add("empty-categories-label");
            selectedCategoriesContainer.getChildren().add(emptyLabel);
        } else {
            // Create category chips
            for (Category category : selectedCategories) {
                HBox categoryChip = createCategoryChip(category);
                selectedCategoriesContainer.getChildren().add(categoryChip);
            }
        }
    }

    private HBox createCategoryChip(Category category) {
        HBox chip = new HBox(8.0);
        chip.getStyleClass().add("category-chip");
        chip.setAlignment(javafx.geometry.Pos.CENTER_LEFT);

        // Category label
        Label categoryLabel = new Label(localeService.getMessage(category.getMessageKey()));
        categoryLabel.getStyleClass().add("category-chip-label");

        // Remove button
        Button removeButton = new Button("×");
        removeButton.getStyleClass().addAll("category-chip-remove", "small-button");
        removeButton.setOnAction(_ -> {
            selectedCategories.remove(category);
            updateSelectedCategoriesDisplay();
        });

        chip.getChildren().addAll(categoryLabel, removeButton);
        return chip;
    }

    // Update the createTradeListing method to use the new category selection
    private TradeListingDTO createTradeListing() {
        // Validate mandatory location for trade listings
        if (tradeLocationField.getText().trim().isEmpty()) {
            AlertHelper.showWarningAlert(
                    localeService.getMessage("listing.validation.title"),
                    localeService.getMessage("listing.validation.header"),
                    localeService.getMessage("listing.trade.validation.location.required"));
            return null;
        }

        TradeListingDTO listing = new TradeListingDTO();
        setupCommonFields(listing);

        // Set trade-specific fields
        listing.setAcceptMoneyOffers(acceptMoneyOffersCheckBox.isSelected());
        listing.setAcceptMixedOffers(acceptMixedOffersCheckBox.isSelected());
        listing.setAcceptOtherOffers(acceptOtherOffersCheckBox.isSelected());
        listing.setPickupLocation(tradeLocationField.getText().trim());
        // Set reference price if accepting money offers
        if (acceptMoneyOffersCheckBox.isSelected() && !referencePriceField.getText().trim().isEmpty()) {
            try {
                BigDecimal referencePrice = new BigDecimal(referencePriceField.getText().trim());
                listing.setReferencePrice(referencePrice);
                listing.setCurrency(tradeCurrencyComboBox.getValue());
            } catch (NumberFormatException e) {
                AlertHelper.showWarningAlert(
                        localeService.getMessage("listing.validation.title"),
                        localeService.getMessage("listing.validation.header"),
                        localeService.getMessage("listing.trade.validation.reference.price.invalid"));
                return null;
            }
        }

        // Set desired categories using the new category selection
        if (!selectedCategories.isEmpty()) {
            List<String> categoryNames = selectedCategories.stream()
                    .map(category -> localeService.getMessage(category.getMessageKey()))
                    .collect(Collectors.toList());
            listing.setDesiredCategories(categoryNames);
        }

        return listing;
    }

    private void setupItemsTable() {
        nameColumn.setCellValueFactory(cellData -> new SimpleStringProperty(cellData.getValue().getName()));

        conditionColumn.setCellValueFactory(
                cellData -> new SimpleStringProperty(cellData.getValue().getCondition().getDisplayName()));

        availableQuantityColumn.setCellValueFactory(cellData -> {
            ItemDTO item = cellData.getValue();
            int actualAvailable = item.getAvailableQuantity();
            int tempReserved = tempReservedQuantities.getOrDefault(item.getId(), 0);
            int effectiveAvailable = Math.max(0, actualAvailable - tempReserved);

            return Bindings.createObjectBinding(() -> effectiveAvailable);
        });

        // Configure selection listener
        itemsTable.getSelectionModel().selectedItemProperty().addListener((_, _, newSelection) -> {
            if (newSelection != null) {
                // Enable the add button and set max quantity
                addItemButton.setDisable(false);

                // Set max spinner value to available quantity
                SpinnerValueFactory.IntegerSpinnerValueFactory valueFactory = (SpinnerValueFactory.IntegerSpinnerValueFactory) quantitySpinner
                        .getValueFactory();

                if (valueFactory == null) {
                    valueFactory = new SpinnerValueFactory.IntegerSpinnerValueFactory(1,
                            newSelection.getAvailableQuantity(), 1);
                    quantitySpinner.setValueFactory(valueFactory);
                } else {
                    int maxQuantity = Math.max(1, newSelection.getAvailableQuantity()
                            - tempReservedQuantities.getOrDefault(newSelection.getId(), 0));
                    valueFactory.setMax(maxQuantity);
                    valueFactory.setValue(Math.min(valueFactory.getValue(), maxQuantity));
                }
                
                System.out.println(localeService.getMessage("listingcreation.debug.item.selected", "Item selected: {0}").replace("{0}", newSelection.getName()));
            } else {
                addItemButton.setDisable(true);
            }
        });
    }

    private void setupSelectedItemsTable() {
        selectedNameColumn.setCellValueFactory(cellData -> new SimpleStringProperty(cellData.getValue().getItemName()));

        selectedQuantityColumn
                .setCellValueFactory(cellData -> Bindings.createObjectBinding(() -> cellData.getValue().getQuantity()));

        selectedActionColumn.setCellFactory(_ -> new TableCell<>() {
            private final Button removeButton = new Button(localeService.getMessage("button.remove", "Remove"));

            {
                removeButton.setOnAction(_ -> {
                    ListingItemDTO item = getTableView().getItems().get(getIndex());
                    selectedItems.remove(item);

                    // Update temp reserved quantities
                    int currentReserved = tempReservedQuantities.getOrDefault(item.getItemId(), 0);
                    int newReserved = Math.max(0, currentReserved - item.getQuantity());
                    if (newReserved == 0) {
                        tempReservedQuantities.remove(item.getItemId());
                    } else {
                        tempReservedQuantities.put(item.getItemId(), newReserved);
                    }

                    updateSelectedItemsTable();
<<<<<<< HEAD
                    refreshItemsTable();
=======
                    refreshItemsTable(); // Refresh to show updated available quantities
                    
                    System.out.println(localeService.getMessage("listingcreation.debug.item.removed", "Item removed from selection: {0}").replace("{0}", item.getItemName()));
>>>>>>> f8a44403
                });
            }

            @Override
            protected void updateItem(String item, boolean empty) {
                super.updateItem(item, empty);
                if (empty) {
                    setGraphic(null);
                } else {
                    setGraphic(removeButton);
                }
            }
        });

        // Set initial data
        updateSelectedItemsTable();
    }

    private void updateSelectedItemsTable() {
        selectedItemsTable.setItems(FXCollections.observableArrayList(selectedItems));
    }

    private void refreshItemsTable() {
        // Get the current selection to restore it after refresh
        ItemDTO selectedItem = itemsTable.getSelectionModel().getSelectedItem();

        // Store current items
        List<ItemDTO> currentItems = new ArrayList<>(itemsTable.getItems());

        // Refresh the table by re-setting the same items
        // This forces the cell factories to recalculate their values
        itemsTable.setItems(null);
        itemsTable.setItems(FXCollections.observableArrayList(currentItems));

        // Force refresh of table cells
        itemsTable.refresh();

        // Restore selection if possible
        if (selectedItem != null) {
            itemsTable.getSelectionModel().select(selectedItem);
        }
    }

    @FXML
    private void handleAddItem() {
        ItemDTO selectedItem = itemsTable.getSelectionModel().getSelectedItem();
        if (selectedItem != null) {
            int quantity = quantitySpinner.getValue();

<<<<<<< HEAD
            // Create listing item
            ListingItemDTO listingItem = new ListingItemDTO();
            listingItem.setItemId(selectedItem.getId());
            listingItem.setItemName(selectedItem.getName());
            listingItem.setQuantity(quantity);

            selectedItems.add(listingItem);

            // Update temp reserved quantities
            String itemId = selectedItem.getId();
            int currentReserved = tempReservedQuantities.getOrDefault(itemId, 0);
            tempReservedQuantities.put(itemId, currentReserved + quantity);
=======
            if (quantity > effectivelyAvailable) {
                AlertHelper.showWarningAlert(
                        localeService.getMessage("listing.create.error.title", "Error"),
                        localeService.getMessage("listing.create.error.header", "Invalid Input"),
                        localeService.getMessage("listing.create.error.quantity.exceeded", "Requested quantity exceeds available stock"));
                return;
            }

            // Check if already in the list
            boolean exists = false;
            for (ListingItemDTO listingItem : selectedItems) {
                if (listingItem.getItemId().equals(itemId)) {
                    // Update quantity instead
                    int newQuantity = listingItem.getQuantity() + quantity;
                    if (newQuantity <= effectivelyAvailable) {
                        listingItem.setQuantity(newQuantity);
                        exists = true;
                        updateSelectedItemsTable();
                        selectedItemsTable.refresh();
                        // Update temporary reservation
                        int currentReserved = tempReservedQuantities.getOrDefault(itemId, 0);
                        tempReservedQuantities.put(itemId, currentReserved + quantity);
                        
                        System.out.println(localeService.getMessage("listingcreation.debug.item.quantity.updated", "Updated item quantity: {0} (new quantity: {1})").replace("{0}", selectedItem.getName()).replace("{1}", String.valueOf(newQuantity)));
                    } else {
                        AlertHelper.showWarningAlert(
                                localeService.getMessage("listing.create.error.title", "Error"),
                                localeService.getMessage("listing.create.error.header", "Invalid Input"),
                                localeService.getMessage("listing.create.error.quantity.exceeded", "Requested quantity exceeds available stock"));
                        return;
                    }
                    break;
                }
            }

            if (!exists) {
                // Create new listing item
                ListingItemDTO listingItem = new ListingItemDTO();
                listingItem.setItemId(itemId);
                listingItem.setItemName(selectedItem.getName());
                listingItem.setItemImagePath(selectedItem.getImagePath());
                listingItem.setQuantity(quantity);
                selectedItems.add(listingItem);

                // Track temporary reservation
                int currentReserved = tempReservedQuantities.getOrDefault(itemId, 0);
                tempReservedQuantities.put(itemId, currentReserved + quantity);
                
                System.out.println(localeService.getMessage("listingcreation.debug.item.added", "Item added to listing: {0} (quantity: {1})").replace("{0}", selectedItem.getName()).replace("{1}", String.valueOf(quantity)));
            }
>>>>>>> f8a44403

            updateSelectedItemsTable();
            refreshItemsTable(); // Refresh to show updated available quantities
        } else {
            System.out.println(localeService.getMessage("listingcreation.debug.no.item.selected", "No item selected for adding"));
        }
    }

    @FXML
    private void handleCreateListing() {
        if (!validateCommonFields()) {
            return;
        }

        // Create appropriate listing based on selected tab
        Tab selectedTab = listingTypeTabs.getSelectionModel().getSelectedItem();
        ListingDTO listing;

        if (selectedTab.getId().equals("sellTab")) {
            listing = createSellListing();
        } else if (selectedTab.getId().equals("tradeTab")) {
            listing = createTradeListing();
        } else if (selectedTab.getId().equals("giftTab")) {
            listing = createGiftListing();
        } else if (selectedTab.getId().equals("auctionTab")) {
            listing = createAuctionListing();
        } else {
            AlertHelper.showErrorAlert(
<<<<<<< HEAD
                    localeService.getMessage("listing.create.error.title"),
                    localeService.getMessage("listing.create.error.header"),
                    localeService.getMessage("listing.create.error.no.type"));
=======
                    localeService.getMessage("listing.create.error.title", "Error"),
                    localeService.getMessage("listing.create.error.header", "Invalid Input"),
                    localeService.getMessage("listing.create.error.unknown.type", "Unknown listing type selected"));
            return;
        }

        if (listing == null) {
            // Error already shown in create methods
>>>>>>> f8a44403
            return;
        }

        if (listing == null) {
            return; // Validation failed in specific listing creation
        }

        // Save the listing
        System.out.println(localeService.getMessage("listingcreation.debug.creating.listing", "Creating listing: {0}").replace("{0}", listing.getTitle()));
        
        listingService.createListing(listing)
                .thenAccept(_ -> {
<<<<<<< HEAD
                    // Clear temp reservations
                    tempReservedQuantities.clear();

=======
                    System.out.println(localeService.getMessage("listingcreation.debug.listing.created", "Listing created successfully"));
>>>>>>> f8a44403
                    AlertHelper.showInformationAlert(
                            localeService.getMessage("listing.create.success.title", "Success"),
                            localeService.getMessage("listing.create.success.header", "Listing Created"),
                            localeService.getMessage("listing.create.success.content", "Your listing has been created successfully"));

<<<<<<< HEAD
                    // Clear the form instead of closing
                    clearForm();
=======
                    // Close the window
                    Stage stage = (Stage) createButton.getScene().getWindow();
                    stage.close();
>>>>>>> f8a44403
                })
                .exceptionally(ex -> {
                    System.err.println(localeService.getMessage("listingcreation.error.creation.failed", "Failed to create listing: {0}").replace("{0}", ex.getMessage()));
                    AlertHelper.showErrorAlert(
                            localeService.getMessage("listing.create.error.title", "Error"),
                            localeService.getMessage("listing.create.error.header", "Creation Failed"),
                            localeService.getMessage("listingcreation.error.creation.message", "Failed to create listing: {0}").replace("{0}", ex.getMessage()));
                    return null;
                });
    }

    @FXML
    private void handleCancel() {
        // Clear temporary reservations and form
        tempReservedQuantities.clear();
        clearForm();
    }

    private void clearForm() {
        // Clear basic fields
        titleField.clear();
        descriptionArea.clear();
        
        // Clear selected items
        selectedItems.clear();
        updateSelectedItemsTable();
        refreshItemsTable();
        
        // Clear sell listing fields
        sellPriceField.clear();
        sellCurrencyComboBox.setValue(Currency.EUR);
        sellLocationField.clear();
        
        // Clear trade listing fields
        acceptMoneyOffersCheckBox.setSelected(false);
        referencePriceField.clear();
        tradeCurrencyComboBox.setValue(Currency.EUR);
        acceptMixedOffersCheckBox.setSelected(false);
        acceptOtherOffersCheckBox.setSelected(false);
        tradeLocationField.clear();
        
        // Clear selected categories
        selectedCategories.clear();
        updateSelectedCategoriesDisplay();
        availableCategoriesComboBox.setValue(null);
        
        // Clear gift listing fields
        pickupOnlyCheckBox.setSelected(false);
        allowThankYouOffersCheckBox.setSelected(false);
        restrictionsArea.clear();
        giftLocationField.clear();
        
        // Clear auction listing fields
        startingPriceField.clear();
        reservePriceField.clear();
        auctionCurrencyComboBox.setValue(Currency.EUR);
        bidIncrementField.clear();
        auctionLocationField.clear();
        
        // Reset duration to default
        if (durationComboBox.getItems() != null && !durationComboBox.getItems().isEmpty()) {
            durationComboBox.setValue(durationOptions.stream()
                    .filter(option -> option.getDays() == 7)
                    .findFirst()
                    .orElse(durationOptions.get(0)));
        }
        
        // Reset to the first tab (Sell)
        if (listingTypeTabs != null && !listingTypeTabs.getTabs().isEmpty()) {
            listingTypeTabs.getSelectionModel().selectFirst();
        }
        
        // Clear any table selections
        itemsTable.getSelectionModel().clearSelection();
        selectedItemsTable.getSelectionModel().clearSelection();
        
        // Disable add item button
        addItemButton.setDisable(true);
        
        // Reset quantity spinner
        if (quantitySpinner.getValueFactory() != null) {
            quantitySpinner.getValueFactory().setValue(1);
        }
    }

    private boolean validateCommonFields() {
        if (titleField.getText().trim().isEmpty()) {
            AlertHelper.showWarningAlert(
<<<<<<< HEAD
                    localeService.getMessage("listing.validation.title"),
                    localeService.getMessage("listing.validation.header"),
                    localeService.getMessage("listing.validation.title.required"));
=======
                    localeService.getMessage("listing.create.validation.title", "Validation Error"),
                    localeService.getMessage("listing.create.validation.header", "Invalid Input"),
                    localeService.getMessage("listing.create.validation.title.empty", "Title cannot be empty"));
            titleField.requestFocus();
>>>>>>> f8a44403
            return false;
        }

        if (descriptionArea.getText().trim().isEmpty()) {
            AlertHelper.showWarningAlert(
<<<<<<< HEAD
                    localeService.getMessage("listing.validation.title"),
                    localeService.getMessage("listing.validation.header"),
                    localeService.getMessage("listing.validation.description.required"));
=======
                    localeService.getMessage("listing.create.validation.title", "Validation Error"),
                    localeService.getMessage("listing.create.validation.header", "Invalid Input"),
                    localeService.getMessage("listing.create.validation.description.empty", "Description cannot be empty"));
            descriptionArea.requestFocus();
>>>>>>> f8a44403
            return false;
        }

        if (selectedItems.isEmpty()) {
            AlertHelper.showWarningAlert(
<<<<<<< HEAD
                    localeService.getMessage("listing.validation.title"),
                    localeService.getMessage("listing.validation.header"),
                    localeService.getMessage("listing.validation.items.required"));
=======
                    localeService.getMessage("listing.create.validation.title", "Validation Error"),
                    localeService.getMessage("listing.create.validation.header", "Invalid Input"),
                    localeService.getMessage("listing.create.validation.items.empty", "You must add at least one item"));
>>>>>>> f8a44403
            return false;
        }

        System.out.println(localeService.getMessage("listingcreation.debug.validation.passed", "Common fields validation passed"));
        return true;
    }

    private SellListingDTO createSellListing() {
        if (sellPriceField.getText().trim().isEmpty()) {
            AlertHelper.showWarningAlert(
<<<<<<< HEAD
                    localeService.getMessage("listing.validation.title"),
                    localeService.getMessage("listing.validation.header"),
                    localeService.getMessage("listing.sell.validation.price.required"));
=======
                    localeService.getMessage("listing.create.validation.title", "Validation Error"),
                    localeService.getMessage("listing.create.validation.header", "Invalid Input"),
                    localeService.getMessage("listing.create.validation.price.empty", "Price cannot be empty"));
            sellPriceField.requestFocus();
>>>>>>> f8a44403
            return null;
        }

        try {
            BigDecimal price = new BigDecimal(sellPriceField.getText().trim());
            if (price.compareTo(BigDecimal.ZERO) <= 0) {
<<<<<<< HEAD
                AlertHelper.showWarningAlert(
                        localeService.getMessage("listing.validation.title"),
                        localeService.getMessage("listing.validation.header"),
                        localeService.getMessage("listing.sell.validation.price.positive"));
                return null;
=======
                throw new NumberFormatException(localeService.getMessage("listingcreation.error.price.negative", "Price must be positive"));
>>>>>>> f8a44403
            }

            SellListingDTO listing = new SellListingDTO();
            setupCommonFields(listing);
            listing.setPrice(price);
            listing.setCurrency(sellCurrencyComboBox.getValue());
            listing.setPickupLocation(sellLocationField.getText().trim());

            System.out.println(localeService.getMessage("listingcreation.debug.sell.listing.created", "Sell listing created with price: {0} {1}").replace("{0}", sellCurrencyComboBox.getValue().getSymbol()).replace("{1}", price.toString()));
            return listing;
        } catch (NumberFormatException e) {
            AlertHelper.showWarningAlert(
<<<<<<< HEAD
                    localeService.getMessage("listing.validation.title"),
                    localeService.getMessage("listing.validation.header"),
                    localeService.getMessage("listing.sell.validation.price.invalid"));
=======
                    localeService.getMessage("listing.create.validation.title", "Validation Error"),
                    localeService.getMessage("listing.create.validation.header", "Invalid Input"),
                    localeService.getMessage("listing.create.validation.price.invalid", "Invalid price format"));
            sellPriceField.requestFocus();
>>>>>>> f8a44403
            return null;
        }
    }

<<<<<<< HEAD
=======
    private TradeListingDTO createTradeListing() {
        TradeListingDTO listing = new TradeListingDTO();
        setupCommonFields(listing);

        // Set trade-specific fields
        listing.setAcceptMoneyOffers(acceptMoneyOffersCheckBox.isSelected());
        listing.setAcceptMixedOffers(acceptMixedOffersCheckBox.isSelected());
        listing.setAcceptOtherOffers(acceptOtherOffersCheckBox.isSelected());

        // Set reference price if accepting money offers
        if (acceptMoneyOffersCheckBox.isSelected() && !referencePriceField.getText().trim().isEmpty()) {
            try {
                BigDecimal referencePrice = new BigDecimal(referencePriceField.getText().trim());
                listing.setReferencePrice(referencePrice);
                listing.setCurrency(tradeCurrencyComboBox.getValue());
                
                System.out.println(localeService.getMessage("listingcreation.debug.trade.reference.price", "Trade listing reference price set: {0} {1}").replace("{0}", tradeCurrencyComboBox.getValue().getSymbol()).replace("{1}", referencePrice.toString()));
            } catch (NumberFormatException e) {
                AlertHelper.showWarningAlert(
                        localeService.getMessage("listing.create.validation.title", "Validation Error"),
                        localeService.getMessage("listing.create.validation.header", "Invalid Input"),
                        localeService.getMessage("listing.create.validation.price.invalid", "Invalid price format"));
                referencePriceField.requestFocus();
                return null;
            }
        }

        // Set desired categories
        if (!categoriesField.getText().trim().isEmpty()) {
            String[] categories = categoriesField.getText().split(",");
            List<String> trimmedCategories = new ArrayList<>();
            for (String category : categories) {
                trimmedCategories.add(category.trim());
            }
            listing.setDesiredCategories(trimmedCategories);
            
            System.out.println(localeService.getMessage("listingcreation.debug.trade.categories", "Trade listing categories set: {0}").replace("{0}", String.join(", ", trimmedCategories)));
        }

        System.out.println(localeService.getMessage("listingcreation.debug.trade.listing.created", "Trade listing created"));
        return listing;
    }

>>>>>>> f8a44403
    private GiftListingDTO createGiftListing() {
        GiftListingDTO listing = new GiftListingDTO();
        setupCommonFields(listing);

        listing.setPickupOnly(pickupOnlyCheckBox.isSelected());
        listing.setAllowThankYouOffers(allowThankYouOffersCheckBox.isSelected());
        listing.setRestrictions(restrictionsArea.getText().trim());
        listing.setPickupLocation(giftLocationField.getText().trim());

        System.out.println(localeService.getMessage("listingcreation.debug.gift.listing.created", "Gift listing created (pickup only: {0}, thank you offers: {1})").replace("{0}", String.valueOf(pickupOnlyCheckBox.isSelected())).replace("{1}", String.valueOf(allowThankYouOffersCheckBox.isSelected())));
        return listing;
    }

    private AuctionListingDTO createAuctionListing() {
        if (startingPriceField.getText().trim().isEmpty()) {
            AlertHelper.showWarningAlert(
<<<<<<< HEAD
                    localeService.getMessage("listing.validation.title"),
                    localeService.getMessage("listing.validation.header"),
                    localeService.getMessage("listing.auction.validation.starting.price.required"));
=======
                    localeService.getMessage("listing.create.validation.title", "Validation Error"),
                    localeService.getMessage("listing.create.validation.header", "Invalid Input"),
                    localeService.getMessage("listing.create.validation.starting.price.empty", "Starting price cannot be empty"));
            startingPriceField.requestFocus();
            return null;
        }

        if (bidIncrementField.getText().trim().isEmpty()) {
            AlertHelper.showWarningAlert(
                    localeService.getMessage("listing.create.validation.title", "Validation Error"),
                    localeService.getMessage("listing.create.validation.header", "Invalid Input"),
                    localeService.getMessage("listing.create.validation.bid.increment.empty", "Bid increment cannot be empty"));
            bidIncrementField.requestFocus();
>>>>>>> f8a44403
            return null;
        }

        try {
            BigDecimal startingPrice = new BigDecimal(startingPriceField.getText().trim());
            if (startingPrice.compareTo(BigDecimal.ZERO) <= 0) {
<<<<<<< HEAD
                AlertHelper.showWarningAlert(
                        localeService.getMessage("listing.validation.title"),
                        localeService.getMessage("listing.validation.header"),
                        localeService.getMessage("listing.auction.validation.starting.price.positive"));
                return null;
=======
                throw new NumberFormatException(localeService.getMessage("listingcreation.error.starting.price.negative", "Starting price must be positive"));
>>>>>>> f8a44403
            }

            AuctionListingDTO listing = new AuctionListingDTO();
            setupCommonFields(listing);
            listing.setStartingPrice(startingPrice);
            listing.setCurrency(auctionCurrencyComboBox.getValue());
            listing.setDurationInDays(durationComboBox.getValue().getDays());
            listing.setPickupLocation(auctionLocationField.getText().trim());

            // Set optional reserve price
            if (!reservePriceField.getText().trim().isEmpty()) {
                BigDecimal reservePrice = new BigDecimal(reservePriceField.getText().trim());
                if (reservePrice.compareTo(startingPrice) < 0) {
                    AlertHelper.showWarningAlert(
<<<<<<< HEAD
                            localeService.getMessage("listing.validation.title"),
                            localeService.getMessage("listing.validation.header"),
                            localeService.getMessage("listing.auction.validation.reserve.price.lower"));
=======
                            localeService.getMessage("listing.create.validation.title", "Validation Error"),
                            localeService.getMessage("listing.create.validation.header", "Invalid Input"),
                            localeService.getMessage("listing.create.validation.reserve.price.low", "Reserve price must be higher than starting price"));
                    reservePriceField.requestFocus();
>>>>>>> f8a44403
                    return null;
                }
                listing.setReservePrice(reservePrice);
            }

<<<<<<< HEAD
            // Set optional bid increment
            if (!bidIncrementField.getText().trim().isEmpty()) {
                BigDecimal bidIncrement = new BigDecimal(bidIncrementField.getText().trim());
                if (bidIncrement.compareTo(BigDecimal.ZERO) <= 0) {
                    AlertHelper.showWarningAlert(
                            localeService.getMessage("listing.validation.title"),
                            localeService.getMessage("listing.validation.header"),
                            localeService.getMessage("listing.auction.validation.bid.increment.positive"));
                    return null;
                }
                listing.setMinimumBidIncrement(bidIncrement);
            }

=======
            BigDecimal bidIncrement = new BigDecimal(bidIncrementField.getText().trim());
            if (bidIncrement.compareTo(BigDecimal.ZERO) <= 0) {
                throw new NumberFormatException(localeService.getMessage("listingcreation.error.bid.increment.negative", "Bid increment must be positive"));
            }

            // Calculate end time based on selected duration
            int days = durationComboBox.getValue().getDays();

            AuctionListingDTO listing = new AuctionListingDTO();
            setupCommonFields(listing);

            listing.setStartingPrice(startingPrice);
            listing.setReservePrice(reservePrice);
            listing.setCurrency(auctionCurrencyComboBox.getValue());
            listing.setDurationInDays(days); // Set the duration in days
            listing.setMinimumBidIncrement(bidIncrement);
            LocalDateTime now = LocalDateTime.now();
            listing.setStartTime(now);
            listing.setEndTime(now.plusDays(days));

            System.out.println(localeService.getMessage("listingcreation.debug.auction.created", "Auction listing created: start={0}, end={1}, starting price={2} {3}").replace("{0}", now.toString()).replace("{1}", now.plusDays(days).toString()).replace("{2}", auctionCurrencyComboBox.getValue().getSymbol()).replace("{3}", startingPrice.toString()));

>>>>>>> f8a44403
            return listing;
        } catch (NumberFormatException e) {
            AlertHelper.showWarningAlert(
<<<<<<< HEAD
                    localeService.getMessage("listing.validation.title"),
                    localeService.getMessage("listing.validation.header"),
                    localeService.getMessage("listing.auction.validation.price.invalid"));
=======
                    localeService.getMessage("listing.create.validation.title", "Validation Error"),
                    localeService.getMessage("listing.create.validation.header", "Invalid Input"),
                    localeService.getMessage("listing.create.validation.price.invalid", "Invalid price format"));
>>>>>>> f8a44403
            return null;
        }
    }

    private void setupCommonFields(ListingDTO listing) {
        listing.setTitle(titleField.getText().trim());
        listing.setDescription(descriptionArea.getText().trim());
        listing.setCreator(sessionService.getUser());
        listing.setStatus(ListingStatus.ACTIVE);
        listing.setCreatedAt(LocalDateTime.now());
        listing.setUpdatedAt(LocalDateTime.now());

        // Add selected items
        listing.setItems(new ArrayList<>(selectedItems));
        
        System.out.println(localeService.getMessage("listingcreation.debug.common.fields.set", "Common listing fields set for: {0}").replace("{0}", listing.getTitle()));
    }

<<<<<<< HEAD
=======
    @FXML
    private void handleCancel() {
        // Clear temporary reservations before closing
        tempReservedQuantities.clear();
        System.out.println(localeService.getMessage("listingcreation.debug.cancelled", "Listing creation cancelled by user"));
        Stage stage = (Stage) cancelButton.getScene().getWindow();
        stage.close();
    }

    @Override
>>>>>>> f8a44403
    public void refreshUI() {
        // Update button labels
        if (addItemButton != null) {
            addItemButton.setText(localeService.getMessage("button.add", "Add"));
        }
        if (createButton != null) {
            createButton.setText(localeService.getMessage("button.create", "Create"));
        }
        if (cancelButton != null) {
            cancelButton.setText(localeService.getMessage("button.cancel", "Cancel"));
        }

        // Update table column headers
        if (nameColumn != null) {
            nameColumn.setText(localeService.getMessage("item.name.column", "Name"));
        }
        if (conditionColumn != null) {
            conditionColumn.setText(localeService.getMessage("item.condition.column", "Condition"));
        }
        if (availableQuantityColumn != null) {
            availableQuantityColumn.setText(localeService.getMessage("item.available.column", "Available"));
        }
        if (selectedNameColumn != null) {
            selectedNameColumn.setText(localeService.getMessage("item.name.column", "Name"));
        }
        if (selectedQuantityColumn != null) {
            selectedQuantityColumn.setText(localeService.getMessage("item.quantity.column", "Quantity"));
        }
        if (selectedActionColumn != null) {
            selectedActionColumn.setText(localeService.getMessage("item.action.column", "Action"));
        }

        // Update field prompt texts
        if (titleField != null) {
            titleField.setPromptText(localeService.getMessage("listing.title.prompt", "Enter listing title"));
        }
        if (descriptionArea != null) {
            descriptionArea.setPromptText(localeService.getMessage("listing.description.prompt", "Enter detailed description"));
        }
        if (sellPriceField != null) {
            sellPriceField.setPromptText(localeService.getMessage("listing.sell.price.prompt", "Enter price"));
        }
        if (referencePriceField != null) {
            referencePriceField.setPromptText(localeService.getMessage("listing.trade.reference.price.prompt", "Enter reference price"));
        }
        if (categoriesField != null) {
            categoriesField.setPromptText(localeService.getMessage("listing.trade.categories.prompt", "Enter desired categories (comma separated)"));
        }
        if (restrictionsArea != null) {
            restrictionsArea.setPromptText(localeService.getMessage("listing.gift.restrictions.prompt", "Enter any restrictions or requirements"));
        }
        if (startingPriceField != null) {
            startingPriceField.setPromptText(localeService.getMessage("listing.auction.starting.price.prompt", "Enter starting price"));
        }
        if (reservePriceField != null) {
            reservePriceField.setPromptText(localeService.getMessage("listing.auction.reserve.price.prompt", "Enter optional reserve price"));
        }
        if (bidIncrementField != null) {
            bidIncrementField.setPromptText(localeService.getMessage("listing.auction.bid.increment.prompt", "Enter minimum bid increment"));
        }

        // Update duration combo box items to refresh localized strings
        if (durationComboBox != null && durationOptions != null) {
            DurationOption currentSelection = durationComboBox.getValue();
            durationComboBox.setItems(FXCollections.observableArrayList(durationOptions));
            if (currentSelection != null) {
                // Find the equivalent option in the refreshed list
                durationComboBox.setValue(durationOptions.stream()
                        .filter(option -> option.getDays() == currentSelection.getDays())
                        .findFirst()
                        .orElse(currentSelection));
            }
        }

        // Update checkbox labels
        if (acceptMoneyOffersCheckBox != null) {
            acceptMoneyOffersCheckBox.setText(localeService.getMessage("listing.trade.money.offers", "Accept money offers"));
        }
        if (acceptMixedOffersCheckBox != null) {
            acceptMixedOffersCheckBox.setText(localeService.getMessage("listing.trade.mixed.offers", "Accept mixed offers (items + money)"));
        }
        if (acceptOtherOffersCheckBox != null) {
            acceptOtherOffersCheckBox.setText(localeService.getMessage("listing.trade.other.offers", "Accept other items not in desired categories"));
        }
        if (pickupOnlyCheckBox != null) {
            pickupOnlyCheckBox.setText(localeService.getMessage("listing.gift.pickup.only", "Pickup only"));
        }
        if (allowThankYouOffersCheckBox != null) {
            allowThankYouOffersCheckBox.setText(localeService.getMessage("listing.gift.thank.you.offers", "Allow thank you offers"));
        }

        // Refresh the selected items table to update remove button text
        if (selectedItemsTable != null) {
            selectedItemsTable.refresh();
        }
    }
}<|MERGE_RESOLUTION|>--- conflicted
+++ resolved
@@ -225,18 +225,9 @@
                 acceptMixedOffersCheckBox.setSelected(false);
             }
         });
-<<<<<<< HEAD
-
-=======
-        
->>>>>>> f8a44403
+
         // Load user's items
         itemsTable.setItems(itemService.getUserItemsList());
-        
-        // Initial UI refresh
-        refreshUI();
-        
-        System.out.println(localeService.getMessage("listingcreation.debug.initialized", "ListingCreation controller initialized"));
     }
 
     private void setupCategorySelection() {
@@ -409,8 +400,6 @@
                     valueFactory.setMax(maxQuantity);
                     valueFactory.setValue(Math.min(valueFactory.getValue(), maxQuantity));
                 }
-                
-                System.out.println(localeService.getMessage("listingcreation.debug.item.selected", "Item selected: {0}").replace("{0}", newSelection.getName()));
             } else {
                 addItemButton.setDisable(true);
             }
@@ -441,13 +430,7 @@
                     }
 
                     updateSelectedItemsTable();
-<<<<<<< HEAD
                     refreshItemsTable();
-=======
-                    refreshItemsTable(); // Refresh to show updated available quantities
-                    
-                    System.out.println(localeService.getMessage("listingcreation.debug.item.removed", "Item removed from selection: {0}").replace("{0}", item.getItemName()));
->>>>>>> f8a44403
                 });
             }
 
@@ -497,7 +480,6 @@
         if (selectedItem != null) {
             int quantity = quantitySpinner.getValue();
 
-<<<<<<< HEAD
             // Create listing item
             ListingItemDTO listingItem = new ListingItemDTO();
             listingItem.setItemId(selectedItem.getId());
@@ -510,58 +492,6 @@
             String itemId = selectedItem.getId();
             int currentReserved = tempReservedQuantities.getOrDefault(itemId, 0);
             tempReservedQuantities.put(itemId, currentReserved + quantity);
-=======
-            if (quantity > effectivelyAvailable) {
-                AlertHelper.showWarningAlert(
-                        localeService.getMessage("listing.create.error.title", "Error"),
-                        localeService.getMessage("listing.create.error.header", "Invalid Input"),
-                        localeService.getMessage("listing.create.error.quantity.exceeded", "Requested quantity exceeds available stock"));
-                return;
-            }
-
-            // Check if already in the list
-            boolean exists = false;
-            for (ListingItemDTO listingItem : selectedItems) {
-                if (listingItem.getItemId().equals(itemId)) {
-                    // Update quantity instead
-                    int newQuantity = listingItem.getQuantity() + quantity;
-                    if (newQuantity <= effectivelyAvailable) {
-                        listingItem.setQuantity(newQuantity);
-                        exists = true;
-                        updateSelectedItemsTable();
-                        selectedItemsTable.refresh();
-                        // Update temporary reservation
-                        int currentReserved = tempReservedQuantities.getOrDefault(itemId, 0);
-                        tempReservedQuantities.put(itemId, currentReserved + quantity);
-                        
-                        System.out.println(localeService.getMessage("listingcreation.debug.item.quantity.updated", "Updated item quantity: {0} (new quantity: {1})").replace("{0}", selectedItem.getName()).replace("{1}", String.valueOf(newQuantity)));
-                    } else {
-                        AlertHelper.showWarningAlert(
-                                localeService.getMessage("listing.create.error.title", "Error"),
-                                localeService.getMessage("listing.create.error.header", "Invalid Input"),
-                                localeService.getMessage("listing.create.error.quantity.exceeded", "Requested quantity exceeds available stock"));
-                        return;
-                    }
-                    break;
-                }
-            }
-
-            if (!exists) {
-                // Create new listing item
-                ListingItemDTO listingItem = new ListingItemDTO();
-                listingItem.setItemId(itemId);
-                listingItem.setItemName(selectedItem.getName());
-                listingItem.setItemImagePath(selectedItem.getImagePath());
-                listingItem.setQuantity(quantity);
-                selectedItems.add(listingItem);
-
-                // Track temporary reservation
-                int currentReserved = tempReservedQuantities.getOrDefault(itemId, 0);
-                tempReservedQuantities.put(itemId, currentReserved + quantity);
-                
-                System.out.println(localeService.getMessage("listingcreation.debug.item.added", "Item added to listing: {0} (quantity: {1})").replace("{0}", selectedItem.getName()).replace("{1}", String.valueOf(quantity)));
-            }
->>>>>>> f8a44403
 
             updateSelectedItemsTable();
             refreshItemsTable(); // Refresh to show updated available quantities
@@ -590,20 +520,9 @@
             listing = createAuctionListing();
         } else {
             AlertHelper.showErrorAlert(
-<<<<<<< HEAD
                     localeService.getMessage("listing.create.error.title"),
                     localeService.getMessage("listing.create.error.header"),
                     localeService.getMessage("listing.create.error.no.type"));
-=======
-                    localeService.getMessage("listing.create.error.title", "Error"),
-                    localeService.getMessage("listing.create.error.header", "Invalid Input"),
-                    localeService.getMessage("listing.create.error.unknown.type", "Unknown listing type selected"));
-            return;
-        }
-
-        if (listing == null) {
-            // Error already shown in create methods
->>>>>>> f8a44403
             return;
         }
 
@@ -616,26 +535,16 @@
         
         listingService.createListing(listing)
                 .thenAccept(_ -> {
-<<<<<<< HEAD
                     // Clear temp reservations
                     tempReservedQuantities.clear();
 
-=======
-                    System.out.println(localeService.getMessage("listingcreation.debug.listing.created", "Listing created successfully"));
->>>>>>> f8a44403
                     AlertHelper.showInformationAlert(
                             localeService.getMessage("listing.create.success.title", "Success"),
                             localeService.getMessage("listing.create.success.header", "Listing Created"),
                             localeService.getMessage("listing.create.success.content", "Your listing has been created successfully"));
 
-<<<<<<< HEAD
                     // Clear the form instead of closing
                     clearForm();
-=======
-                    // Close the window
-                    Stage stage = (Stage) createButton.getScene().getWindow();
-                    stage.close();
->>>>>>> f8a44403
                 })
                 .exceptionally(ex -> {
                     System.err.println(localeService.getMessage("listingcreation.error.creation.failed", "Failed to create listing: {0}").replace("{0}", ex.getMessage()));
@@ -724,45 +633,25 @@
     private boolean validateCommonFields() {
         if (titleField.getText().trim().isEmpty()) {
             AlertHelper.showWarningAlert(
-<<<<<<< HEAD
                     localeService.getMessage("listing.validation.title"),
                     localeService.getMessage("listing.validation.header"),
                     localeService.getMessage("listing.validation.title.required"));
-=======
-                    localeService.getMessage("listing.create.validation.title", "Validation Error"),
-                    localeService.getMessage("listing.create.validation.header", "Invalid Input"),
-                    localeService.getMessage("listing.create.validation.title.empty", "Title cannot be empty"));
-            titleField.requestFocus();
->>>>>>> f8a44403
             return false;
         }
 
         if (descriptionArea.getText().trim().isEmpty()) {
             AlertHelper.showWarningAlert(
-<<<<<<< HEAD
                     localeService.getMessage("listing.validation.title"),
                     localeService.getMessage("listing.validation.header"),
                     localeService.getMessage("listing.validation.description.required"));
-=======
-                    localeService.getMessage("listing.create.validation.title", "Validation Error"),
-                    localeService.getMessage("listing.create.validation.header", "Invalid Input"),
-                    localeService.getMessage("listing.create.validation.description.empty", "Description cannot be empty"));
-            descriptionArea.requestFocus();
->>>>>>> f8a44403
             return false;
         }
 
         if (selectedItems.isEmpty()) {
             AlertHelper.showWarningAlert(
-<<<<<<< HEAD
                     localeService.getMessage("listing.validation.title"),
                     localeService.getMessage("listing.validation.header"),
                     localeService.getMessage("listing.validation.items.required"));
-=======
-                    localeService.getMessage("listing.create.validation.title", "Validation Error"),
-                    localeService.getMessage("listing.create.validation.header", "Invalid Input"),
-                    localeService.getMessage("listing.create.validation.items.empty", "You must add at least one item"));
->>>>>>> f8a44403
             return false;
         }
 
@@ -773,31 +662,20 @@
     private SellListingDTO createSellListing() {
         if (sellPriceField.getText().trim().isEmpty()) {
             AlertHelper.showWarningAlert(
-<<<<<<< HEAD
                     localeService.getMessage("listing.validation.title"),
                     localeService.getMessage("listing.validation.header"),
                     localeService.getMessage("listing.sell.validation.price.required"));
-=======
-                    localeService.getMessage("listing.create.validation.title", "Validation Error"),
-                    localeService.getMessage("listing.create.validation.header", "Invalid Input"),
-                    localeService.getMessage("listing.create.validation.price.empty", "Price cannot be empty"));
-            sellPriceField.requestFocus();
->>>>>>> f8a44403
             return null;
         }
 
         try {
             BigDecimal price = new BigDecimal(sellPriceField.getText().trim());
             if (price.compareTo(BigDecimal.ZERO) <= 0) {
-<<<<<<< HEAD
                 AlertHelper.showWarningAlert(
                         localeService.getMessage("listing.validation.title"),
                         localeService.getMessage("listing.validation.header"),
                         localeService.getMessage("listing.sell.validation.price.positive"));
                 return null;
-=======
-                throw new NumberFormatException(localeService.getMessage("listingcreation.error.price.negative", "Price must be positive"));
->>>>>>> f8a44403
             }
 
             SellListingDTO listing = new SellListingDTO();
@@ -810,66 +688,13 @@
             return listing;
         } catch (NumberFormatException e) {
             AlertHelper.showWarningAlert(
-<<<<<<< HEAD
                     localeService.getMessage("listing.validation.title"),
                     localeService.getMessage("listing.validation.header"),
                     localeService.getMessage("listing.sell.validation.price.invalid"));
-=======
-                    localeService.getMessage("listing.create.validation.title", "Validation Error"),
-                    localeService.getMessage("listing.create.validation.header", "Invalid Input"),
-                    localeService.getMessage("listing.create.validation.price.invalid", "Invalid price format"));
-            sellPriceField.requestFocus();
->>>>>>> f8a44403
             return null;
         }
     }
 
-<<<<<<< HEAD
-=======
-    private TradeListingDTO createTradeListing() {
-        TradeListingDTO listing = new TradeListingDTO();
-        setupCommonFields(listing);
-
-        // Set trade-specific fields
-        listing.setAcceptMoneyOffers(acceptMoneyOffersCheckBox.isSelected());
-        listing.setAcceptMixedOffers(acceptMixedOffersCheckBox.isSelected());
-        listing.setAcceptOtherOffers(acceptOtherOffersCheckBox.isSelected());
-
-        // Set reference price if accepting money offers
-        if (acceptMoneyOffersCheckBox.isSelected() && !referencePriceField.getText().trim().isEmpty()) {
-            try {
-                BigDecimal referencePrice = new BigDecimal(referencePriceField.getText().trim());
-                listing.setReferencePrice(referencePrice);
-                listing.setCurrency(tradeCurrencyComboBox.getValue());
-                
-                System.out.println(localeService.getMessage("listingcreation.debug.trade.reference.price", "Trade listing reference price set: {0} {1}").replace("{0}", tradeCurrencyComboBox.getValue().getSymbol()).replace("{1}", referencePrice.toString()));
-            } catch (NumberFormatException e) {
-                AlertHelper.showWarningAlert(
-                        localeService.getMessage("listing.create.validation.title", "Validation Error"),
-                        localeService.getMessage("listing.create.validation.header", "Invalid Input"),
-                        localeService.getMessage("listing.create.validation.price.invalid", "Invalid price format"));
-                referencePriceField.requestFocus();
-                return null;
-            }
-        }
-
-        // Set desired categories
-        if (!categoriesField.getText().trim().isEmpty()) {
-            String[] categories = categoriesField.getText().split(",");
-            List<String> trimmedCategories = new ArrayList<>();
-            for (String category : categories) {
-                trimmedCategories.add(category.trim());
-            }
-            listing.setDesiredCategories(trimmedCategories);
-            
-            System.out.println(localeService.getMessage("listingcreation.debug.trade.categories", "Trade listing categories set: {0}").replace("{0}", String.join(", ", trimmedCategories)));
-        }
-
-        System.out.println(localeService.getMessage("listingcreation.debug.trade.listing.created", "Trade listing created"));
-        return listing;
-    }
-
->>>>>>> f8a44403
     private GiftListingDTO createGiftListing() {
         GiftListingDTO listing = new GiftListingDTO();
         setupCommonFields(listing);
@@ -886,40 +711,20 @@
     private AuctionListingDTO createAuctionListing() {
         if (startingPriceField.getText().trim().isEmpty()) {
             AlertHelper.showWarningAlert(
-<<<<<<< HEAD
                     localeService.getMessage("listing.validation.title"),
                     localeService.getMessage("listing.validation.header"),
                     localeService.getMessage("listing.auction.validation.starting.price.required"));
-=======
-                    localeService.getMessage("listing.create.validation.title", "Validation Error"),
-                    localeService.getMessage("listing.create.validation.header", "Invalid Input"),
-                    localeService.getMessage("listing.create.validation.starting.price.empty", "Starting price cannot be empty"));
-            startingPriceField.requestFocus();
-            return null;
-        }
-
-        if (bidIncrementField.getText().trim().isEmpty()) {
-            AlertHelper.showWarningAlert(
-                    localeService.getMessage("listing.create.validation.title", "Validation Error"),
-                    localeService.getMessage("listing.create.validation.header", "Invalid Input"),
-                    localeService.getMessage("listing.create.validation.bid.increment.empty", "Bid increment cannot be empty"));
-            bidIncrementField.requestFocus();
->>>>>>> f8a44403
             return null;
         }
 
         try {
             BigDecimal startingPrice = new BigDecimal(startingPriceField.getText().trim());
             if (startingPrice.compareTo(BigDecimal.ZERO) <= 0) {
-<<<<<<< HEAD
                 AlertHelper.showWarningAlert(
                         localeService.getMessage("listing.validation.title"),
                         localeService.getMessage("listing.validation.header"),
                         localeService.getMessage("listing.auction.validation.starting.price.positive"));
                 return null;
-=======
-                throw new NumberFormatException(localeService.getMessage("listingcreation.error.starting.price.negative", "Starting price must be positive"));
->>>>>>> f8a44403
             }
 
             AuctionListingDTO listing = new AuctionListingDTO();
@@ -934,22 +739,14 @@
                 BigDecimal reservePrice = new BigDecimal(reservePriceField.getText().trim());
                 if (reservePrice.compareTo(startingPrice) < 0) {
                     AlertHelper.showWarningAlert(
-<<<<<<< HEAD
                             localeService.getMessage("listing.validation.title"),
                             localeService.getMessage("listing.validation.header"),
                             localeService.getMessage("listing.auction.validation.reserve.price.lower"));
-=======
-                            localeService.getMessage("listing.create.validation.title", "Validation Error"),
-                            localeService.getMessage("listing.create.validation.header", "Invalid Input"),
-                            localeService.getMessage("listing.create.validation.reserve.price.low", "Reserve price must be higher than starting price"));
-                    reservePriceField.requestFocus();
->>>>>>> f8a44403
                     return null;
                 }
                 listing.setReservePrice(reservePrice);
             }
 
-<<<<<<< HEAD
             // Set optional bid increment
             if (!bidIncrementField.getText().trim().isEmpty()) {
                 BigDecimal bidIncrement = new BigDecimal(bidIncrementField.getText().trim());
@@ -963,42 +760,12 @@
                 listing.setMinimumBidIncrement(bidIncrement);
             }
 
-=======
-            BigDecimal bidIncrement = new BigDecimal(bidIncrementField.getText().trim());
-            if (bidIncrement.compareTo(BigDecimal.ZERO) <= 0) {
-                throw new NumberFormatException(localeService.getMessage("listingcreation.error.bid.increment.negative", "Bid increment must be positive"));
-            }
-
-            // Calculate end time based on selected duration
-            int days = durationComboBox.getValue().getDays();
-
-            AuctionListingDTO listing = new AuctionListingDTO();
-            setupCommonFields(listing);
-
-            listing.setStartingPrice(startingPrice);
-            listing.setReservePrice(reservePrice);
-            listing.setCurrency(auctionCurrencyComboBox.getValue());
-            listing.setDurationInDays(days); // Set the duration in days
-            listing.setMinimumBidIncrement(bidIncrement);
-            LocalDateTime now = LocalDateTime.now();
-            listing.setStartTime(now);
-            listing.setEndTime(now.plusDays(days));
-
-            System.out.println(localeService.getMessage("listingcreation.debug.auction.created", "Auction listing created: start={0}, end={1}, starting price={2} {3}").replace("{0}", now.toString()).replace("{1}", now.plusDays(days).toString()).replace("{2}", auctionCurrencyComboBox.getValue().getSymbol()).replace("{3}", startingPrice.toString()));
-
->>>>>>> f8a44403
             return listing;
         } catch (NumberFormatException e) {
             AlertHelper.showWarningAlert(
-<<<<<<< HEAD
                     localeService.getMessage("listing.validation.title"),
                     localeService.getMessage("listing.validation.header"),
                     localeService.getMessage("listing.auction.validation.price.invalid"));
-=======
-                    localeService.getMessage("listing.create.validation.title", "Validation Error"),
-                    localeService.getMessage("listing.create.validation.header", "Invalid Input"),
-                    localeService.getMessage("listing.create.validation.price.invalid", "Invalid price format"));
->>>>>>> f8a44403
             return null;
         }
     }
@@ -1017,19 +784,7 @@
         System.out.println(localeService.getMessage("listingcreation.debug.common.fields.set", "Common listing fields set for: {0}").replace("{0}", listing.getTitle()));
     }
 
-<<<<<<< HEAD
-=======
-    @FXML
-    private void handleCancel() {
-        // Clear temporary reservations before closing
-        tempReservedQuantities.clear();
-        System.out.println(localeService.getMessage("listingcreation.debug.cancelled", "Listing creation cancelled by user"));
-        Stage stage = (Stage) cancelButton.getScene().getWindow();
-        stage.close();
-    }
-
     @Override
->>>>>>> f8a44403
     public void refreshUI() {
         // Update button labels
         if (addItemButton != null) {
