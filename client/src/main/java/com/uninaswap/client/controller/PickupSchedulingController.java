package com.uninaswap.client.controller;

import com.uninaswap.client.service.LocaleService;
import com.uninaswap.client.service.PickupService;
import com.uninaswap.client.util.AlertHelper;
import com.uninaswap.client.viewmodel.OfferViewModel;
import com.uninaswap.client.viewmodel.PickupViewModel;
import javafx.application.Platform;
import javafx.fxml.FXML;
import javafx.scene.control.*;
import javafx.scene.layout.FlowPane;
import javafx.stage.Stage;

import java.time.LocalDate;
import java.time.LocalTime;
import java.time.format.DateTimeFormatter;
import java.util.ArrayList;
import java.util.List;

public class PickupSchedulingController implements Refreshable {

    @FXML
    private Label titleLabel;

    @FXML
    private Label instructionsLabel;

    @FXML
    private TextField locationField;

    @FXML
    private TextArea detailsArea;

    @FXML
    private Spinner<Integer> startHourSpinner;

    @FXML
    private Spinner<Integer> startMinuteSpinner;

    @FXML
    private Spinner<Integer> endHourSpinner;

    @FXML
    private Spinner<Integer> endMinuteSpinner;

    @FXML
    private DatePicker startDatePicker;

    @FXML
    private DatePicker endDatePicker;

    @FXML
    private FlowPane selectedDatesPane;

    @FXML
    private Button addDateRangeButton;

    @FXML
    private Button clearDatesButton;

    @FXML
    private Label selectedDatesCountLabel;

    @FXML
    private Button confirmButton;

    @FXML
    private Button cancelButton;

    // Additional labels that need localization
    @FXML
    private Label locationLabel;

    @FXML
    private Label timeRangeLabel;

    @FXML
    private Label fromLabel;

    @FXML
    private Label toLabel;

    @FXML
    private Label timeHelpLabel;

    @FXML
    private Label availableDatesLabel;

    @FXML
    private Label startDateLabel;

    @FXML
    private Label endDateLabel;

    @FXML
    private Label detailsLabel;

    @FXML
    private Label detailsHelpLabel;

    // Services
    private final LocaleService localeService = LocaleService.getInstance();
    private final PickupService pickupService = PickupService.getInstance();

    // Data
    private String offerId;
    private OfferViewModel offer;
    private List<LocalDate> selectedDates = new ArrayList<>();
    private boolean isReschedulingMode = false;

    @FXML
    public void initialize() {
        setupTimeSpinners();
        setupDatePickers();
        updateSelectedDatesDisplay();
        
        // Initial UI refresh
        refreshUI();
        
        System.out.println(localeService.getMessage("pickup.scheduling.debug.initialized", "PickupScheduling controller initialized"));
    }

    @Override
    public void refreshUI() {
        // Update labels based on current mode
        if (isReschedulingMode) {
            if (titleLabel != null) {
                titleLabel.setText(localeService.getMessage("pickup.reschedule.title", "Reschedule Pickup"));
            }
            if (instructionsLabel != null) {
                instructionsLabel.setText(localeService.getMessage("pickup.reschedule.instructions",
                        "Propose new available dates and time range for pickup"));
            }
            if (confirmButton != null) {
                confirmButton.setText(localeService.getMessage("pickup.reschedule.confirm", "Propose New Schedule"));
            }
        } else {
            if (titleLabel != null) {
                titleLabel.setText(localeService.getMessage("pickup.scheduling.title", "Schedule Pickup"));
            }
            if (instructionsLabel != null) {
                instructionsLabel.setText(localeService.getMessage("pickup.scheduling.instructions",
                        "Select your available dates and time range for pickup"));
            }
            if (confirmButton != null) {
                confirmButton.setText(localeService.getMessage("pickup.scheduling.confirm", "Schedule Pickup"));
            }
        }

        // Update common labels
        if (locationLabel != null) {
            locationLabel.setText(localeService.getMessage("pickup.label.location", "Pickup Location"));
        }
        if (timeRangeLabel != null) {
            timeRangeLabel.setText(localeService.getMessage("pickup.label.time.range", "Available Time Range"));
        }
        if (fromLabel != null) {
            fromLabel.setText(localeService.getMessage("pickup.label.from", "From:"));
        }
        if (toLabel != null) {
            toLabel.setText(localeService.getMessage("pickup.label.to", "To:"));
        }
        if (timeHelpLabel != null) {
            timeHelpLabel.setText(localeService.getMessage("pickup.help.time.range", "This time range will apply to all selected dates"));
        }
        if (availableDatesLabel != null) {
            availableDatesLabel.setText(localeService.getMessage("pickup.label.available.dates", "Available Dates"));
        }
        if (startDateLabel != null) {
            startDateLabel.setText(localeService.getMessage("pickup.label.start.date", "Start Date:"));
        }
        if (endDateLabel != null) {
            endDateLabel.setText(localeService.getMessage("pickup.label.end.date", "End Date:"));
        }
        if (detailsLabel != null) {
            detailsLabel.setText(localeService.getMessage("pickup.label.details", "Additional Details (Optional)"));
        }
        if (detailsHelpLabel != null) {
            detailsHelpLabel.setText(localeService.getMessage("pickup.help.details", "You can add any special instructions or additional information here"));
        }

        // Update button labels
        if (cancelButton != null) {
            cancelButton.setText(localeService.getMessage("pickup.scheduling.cancel", "Cancel"));
        }
        if (addDateRangeButton != null) {
            addDateRangeButton.setText(localeService.getMessage("pickup.add.dates", "Add Date Range"));
        }
        if (clearDatesButton != null) {
            clearDatesButton.setText(localeService.getMessage("pickup.clear.dates", "Clear All"));
        }

        // Update prompt texts
        if (locationField != null) {
            locationField.setPromptText(localeService.getMessage("pickup.location.prompt",
                    "Enter pickup location (e.g., University Campus, Building A)"));
        }
        if (detailsArea != null) {
            detailsArea.setPromptText(localeService.getMessage("pickup.details.prompt",
                    "Add any additional details or instructions (optional)"));
        }

        // Update selected dates count
        updateSelectedDatesDisplay();
    }

    private void setupTimeSpinners() {
        // Start time spinners
        startHourSpinner.setValueFactory(new SpinnerValueFactory.IntegerSpinnerValueFactory(0, 23, 9));
        startMinuteSpinner.setValueFactory(new SpinnerValueFactory.IntegerSpinnerValueFactory(0, 59, 0, 15));

        // End time spinners
        endHourSpinner.setValueFactory(new SpinnerValueFactory.IntegerSpinnerValueFactory(0, 23, 18));
        endMinuteSpinner.setValueFactory(new SpinnerValueFactory.IntegerSpinnerValueFactory(0, 59, 0, 15));

        // Make spinners editable
        startHourSpinner.setEditable(true);
        startMinuteSpinner.setEditable(true);
        endHourSpinner.setEditable(true);
        endMinuteSpinner.setEditable(true);

        // Add validation listeners
        startHourSpinner.valueProperty().addListener((obs, oldVal, newVal) -> validateTimeRange());
        startMinuteSpinner.valueProperty().addListener((obs, oldVal, newVal) -> validateTimeRange());
        endHourSpinner.valueProperty().addListener((obs, oldVal, newVal) -> validateTimeRange());
        endMinuteSpinner.valueProperty().addListener((obs, oldVal, newVal) -> validateTimeRange());
    }

    private void setupDatePickers() {
        LocalDate today = LocalDate.now();

        // Set minimum dates to today
        startDatePicker.setValue(today);
        endDatePicker.setValue(today.plusDays(7));

        // Disable past dates
        startDatePicker.setDayCellFactory(picker -> new DateCell() {
            @Override
            public void updateItem(LocalDate date, boolean empty) {
                super.updateItem(date, empty);
                setDisable(empty || date.isBefore(today));
            }
        });

        endDatePicker.setDayCellFactory(picker -> new DateCell() {
            @Override
            public void updateItem(LocalDate date, boolean empty) {
                super.updateItem(date, empty);
                LocalDate startDate = startDatePicker.getValue();
                setDisable(empty || date.isBefore(today) ||
                        (startDate != null && date.isBefore(startDate)));
            }
        });

        // Update end date picker when start date changes
        startDatePicker.valueProperty().addListener((obs, oldDate, newDate) -> {
            if (newDate != null && endDatePicker.getValue() != null &&
                    endDatePicker.getValue().isBefore(newDate)) {
                endDatePicker.setValue(newDate);
            }
        });
    }

<<<<<<< HEAD
    private void setupLabels() {
        titleLabel.setText(localeService.getMessage("pickup.scheduling.title", "Schedule Pickup"));
        instructionsLabel.setText(localeService.getMessage("pickup.scheduling.instructions",
                "Set your available dates and time range for item pickup"));

        locationField.setPromptText(localeService.getMessage("pickup.location.prompt",
                "Enter pickup location (e.g., University Campus, Building A)"));
        detailsArea.setPromptText(localeService.getMessage("pickup.details.prompt",
                "Add any special instructions or additional information here"));

        confirmButton.setText(localeService.getMessage("pickup.scheduling.confirm", "Schedule Pickup"));
        cancelButton.setText(localeService.getMessage("button.cancel", "Cancel"));
        addDateRangeButton.setText(localeService.getMessage("pickup.dates.add.button", "Add Range"));
        clearDatesButton.setText(localeService.getMessage("pickup.dates.clear.button", "Clear All"));
        
        // Update selected dates count display
        updateSelectedDatesDisplay();
    }

=======
>>>>>>> f8a44403
    public void setOfferId(String offerId) {
        this.offerId = offerId;
    }

    public void setOffer(OfferViewModel offer) {
        this.offer = offer;
    }

    public void setReschedulingMode(boolean reschedulingMode) {
        this.isReschedulingMode = reschedulingMode;

        Platform.runLater(() -> {
            // Refresh UI to update labels based on mode
            refreshUI();
        });
    }

    @FXML
    private void handleAddDateRange() {
        LocalDate startDate = startDatePicker.getValue();
        LocalDate endDate = endDatePicker.getValue();

        if (startDate == null || endDate == null) {
            AlertHelper.showWarningAlert(
                    localeService.getMessage("pickup.validation.title", "Validation Error"),
                    localeService.getMessage("pickup.validation.header", "Invalid Input"),
                    localeService.getMessage("pickup.validation.dates.required",
                            "Please select both start and end dates"));
            return;
        }

        if (startDate.isAfter(endDate)) {
            AlertHelper.showWarningAlert(
                    localeService.getMessage("pickup.validation.title", "Validation Error"),
                    localeService.getMessage("pickup.validation.header", "Invalid Input"),
                    localeService.getMessage("pickup.validation.dates.order",
                            "Start date must be before or equal to end date"));
            return;
        }

        // Add all dates in the range
        List<LocalDate> datesToAdd = new ArrayList<>();
        LocalDate current = startDate;
        while (!current.isAfter(endDate)) {
            if (!selectedDates.contains(current)) {
                datesToAdd.add(current);
            }
            current = current.plusDays(1);
        }

        selectedDates.addAll(datesToAdd);
        selectedDates.sort(LocalDate::compareTo);
        updateSelectedDatesDisplay();

        // Show confirmation
        AlertHelper.showInformationAlert(
                localeService.getMessage("pickup.dates.added.title", "Dates Added"),
                localeService.getMessage("pickup.dates.added.header", "Success"),
                localeService.getMessage("pickup.dates.added.message", "Added {0} dates to your availability")
                    .replace("{0}", String.valueOf(datesToAdd.size())));

        System.out.println(localeService.getMessage("pickup.scheduling.debug.dates.added", "Added {0} dates to pickup schedule")
            .replace("{0}", String.valueOf(datesToAdd.size())));
    }

    @FXML
    private void handleClearDates() {
        if (selectedDates.isEmpty()) {
            return;
        }

        Alert confirmation = AlertHelper.createConfirmationDialog(
                localeService.getMessage("pickup.clear.confirm.title", "Clear Dates"),
                localeService.getMessage("pickup.clear.confirm.header", "Clear All Selected Dates"),
                localeService.getMessage("pickup.clear.confirm.message",
                        "Are you sure you want to clear all selected dates?"));

        confirmation.showAndWait().ifPresent(response -> {
            if (response == ButtonType.OK) {
                selectedDates.clear();
                updateSelectedDatesDisplay();
                System.out.println(localeService.getMessage("pickup.scheduling.debug.dates.cleared", "All pickup dates cleared"));
            }
        });
    }

    @FXML
    private void handleConfirm() {
        if (!validateForm()) {
            return;
        }

        LocalTime startTime = LocalTime.of(startHourSpinner.getValue(), startMinuteSpinner.getValue());
        LocalTime endTime = LocalTime.of(endHourSpinner.getValue(), endMinuteSpinner.getValue());

        PickupViewModel pickupDTO = new PickupViewModel(
                offerId,
                offer,
                new ArrayList<>(selectedDates),
                startTime,
                endTime,
                locationField.getText().trim(),
                detailsArea.getText().trim(),
                null // createdByUserId will be set by the service
        );

        confirmButton.setDisable(true);

        if (isReschedulingMode) {
            // Handle rescheduling - create new pickup proposal
            pickupService.createPickup(pickupDTO)
                    .thenAccept(success -> Platform.runLater(() -> {
                        if (success) {
                            AlertHelper.showInformationAlert(
                                    localeService.getMessage("pickup.reschedule.success.title", "Rescheduling Proposed"),
                                    localeService.getMessage("pickup.reschedule.success.header", "Success"),
                                    localeService.getMessage("pickup.reschedule.success.message",
                                            "Your new pickup schedule has been proposed. The other party can now review your availability."));
                            System.out.println(localeService.getMessage("pickup.scheduling.debug.reschedule.success", "Pickup rescheduling proposed successfully"));
                            closeWindow();
                        } else {
                            AlertHelper.showErrorAlert(
                                    localeService.getMessage("pickup.error.title", "Error"),
                                    localeService.getMessage("pickup.reschedule.error.header", "Failed to propose new schedule"),
                                    localeService.getMessage("pickup.reschedule.error.message",
                                            "Could not propose the new pickup schedule. Please try again."));
                            confirmButton.setDisable(false);
                        }
                    }))
                    .exceptionally(ex -> {
                        Platform.runLater(() -> {
                            AlertHelper.showErrorAlert(
                                    localeService.getMessage("pickup.error.title", "Error"),
                                    localeService.getMessage("pickup.error.header", "Connection Error"),
                                    ex.getMessage());
                            confirmButton.setDisable(false);
                            System.err.println(localeService.getMessage("pickup.scheduling.error.reschedule.failed", "Failed to reschedule pickup: {0}").replace("{0}", ex.getMessage()));
                        });
                        return null;
                    });
        } else {
            // Handle original scheduling
            pickupService.createPickup(pickupDTO)
                    .thenAccept(success -> Platform.runLater(() -> {
                        if (success) {
                            AlertHelper.showInformationAlert(
                                    localeService.getMessage("pickup.created.title", "Pickup Scheduled"),
                                    localeService.getMessage("pickup.created.header", "Success"),
                                    localeService.getMessage("pickup.created.message",
                                            "Pickup has been scheduled successfully. The other party can now select a convenient time."));
                            System.out.println(localeService.getMessage("pickup.scheduling.debug.created.success", "Pickup scheduled successfully"));
                            closeWindow();
                        } else {
                            AlertHelper.showErrorAlert(
                                    localeService.getMessage("pickup.error.title", "Error"),
                                    localeService.getMessage("pickup.error.header", "Failed to schedule pickup"),
                                    localeService.getMessage("pickup.error.message",
                                            "Could not schedule the pickup. Please try again."));
                            confirmButton.setDisable(false);
                        }
                    }))
                    .exceptionally(ex -> {
                        Platform.runLater(() -> {
                            AlertHelper.showErrorAlert(
                                    localeService.getMessage("pickup.error.title", "Error"),
                                    localeService.getMessage("pickup.error.header", "Connection Error"),
                                    ex.getMessage());
                            confirmButton.setDisable(false);
                            System.err.println(localeService.getMessage("pickup.scheduling.error.create.failed", "Failed to schedule pickup: {0}").replace("{0}", ex.getMessage()));
                        });
                        return null;
                    });
        }
    }

    @FXML
    private void handleCancel() {
        System.out.println(localeService.getMessage("pickup.scheduling.debug.cancelled", "Pickup scheduling cancelled by user"));
        closeWindow();
    }

    private void validateTimeRange() {
        LocalTime startTime = LocalTime.of(startHourSpinner.getValue(), startMinuteSpinner.getValue());
        LocalTime endTime = LocalTime.of(endHourSpinner.getValue(), endMinuteSpinner.getValue());

        if (startTime.isAfter(endTime) || startTime.equals(endTime)) {
            // Visual feedback - could add styling here
            confirmButton.setDisable(true);
        } else {
            confirmButton.setDisable(false);
        }
    }

    private boolean validateForm() {
        // Check location
        if (locationField.getText().trim().isEmpty()) {
            AlertHelper.showWarningAlert(
                    localeService.getMessage("pickup.validation.title", "Validation Error"),
                    localeService.getMessage("pickup.validation.header", "Invalid Input"),
                    localeService.getMessage("pickup.validation.location.required", "Please enter a pickup location"));
            locationField.requestFocus();
            return false;
        }

        // Check time range
        LocalTime startTime = LocalTime.of(startHourSpinner.getValue(), startMinuteSpinner.getValue());
        LocalTime endTime = LocalTime.of(endHourSpinner.getValue(), endMinuteSpinner.getValue());

        if (startTime.isAfter(endTime) || startTime.equals(endTime)) {
            AlertHelper.showWarningAlert(
                    localeService.getMessage("pickup.validation.title", "Validation Error"),
                    localeService.getMessage("pickup.validation.header", "Invalid Input"),
                    localeService.getMessage("pickup.validation.time.invalid", "End time must be after start time"));
            startHourSpinner.requestFocus();
            return false;
        }

        // Check selected dates
        if (selectedDates.isEmpty()) {
            AlertHelper.showWarningAlert(
                    localeService.getMessage("pickup.validation.title", "Validation Error"),
                    localeService.getMessage("pickup.validation.header", "Invalid Input"),
                    localeService.getMessage("pickup.validation.dates.empty",
                            "Please select at least one available date"));
            return false;
        }

        return true;
    }

    private void updateSelectedDatesDisplay() {
        selectedDatesPane.getChildren().clear();

        if (selectedDatesCountLabel != null) {
            selectedDatesCountLabel.setText(localeService.getMessage("pickup.dates.selected.count", "Selected dates: {0}")
                .replace("{0}", String.valueOf(selectedDates.size())));
        }

        for (LocalDate date : selectedDates) {
            Label dateLabel = new Label(date.format(DateTimeFormatter.ofPattern("dd/MM/yyyy")));
            dateLabel.getStyleClass().add("date-chip");

            Button removeButton = new Button(localeService.getMessage("pickup.date.remove", "×"));
            removeButton.getStyleClass().add("date-chip-remove");
            removeButton.setOnAction(e -> {
                selectedDates.remove(date);
                updateSelectedDatesDisplay();
                System.out.println(localeService.getMessage("pickup.scheduling.debug.date.removed", "Removed date from pickup schedule: {0}").replace("{0}", date.toString()));
            });

            dateLabel.setGraphic(removeButton);
            selectedDatesPane.getChildren().add(dateLabel);
        }
    }

    private void closeWindow() {
        Stage stage = (Stage) cancelButton.getScene().getWindow();
        if (stage != null) {
            stage.close();
        }
    }
}<|MERGE_RESOLUTION|>--- conflicted
+++ resolved
@@ -261,7 +261,6 @@
         });
     }
 
-<<<<<<< HEAD
     private void setupLabels() {
         titleLabel.setText(localeService.getMessage("pickup.scheduling.title", "Schedule Pickup"));
         instructionsLabel.setText(localeService.getMessage("pickup.scheduling.instructions",
@@ -281,8 +280,6 @@
         updateSelectedDatesDisplay();
     }
 
-=======
->>>>>>> f8a44403
     public void setOfferId(String offerId) {
         this.offerId = offerId;
     }
