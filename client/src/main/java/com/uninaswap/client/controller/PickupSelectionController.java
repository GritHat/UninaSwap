package com.uninaswap.client.controller;

import com.uninaswap.client.service.LocaleService;
import com.uninaswap.client.service.NavigationService;
import com.uninaswap.client.service.PickupService;
import com.uninaswap.client.util.AlertHelper;
import com.uninaswap.client.viewmodel.PickupViewModel;
import com.uninaswap.common.dto.PickupDTO;
import com.uninaswap.common.enums.PickupStatus;
import javafx.application.Platform;
import javafx.fxml.FXML;
import javafx.scene.control.*;
import javafx.scene.layout.FlowPane;
import javafx.scene.layout.HBox;
import javafx.scene.layout.VBox;
import javafx.stage.Stage;

import java.time.LocalDate;
import java.time.LocalTime;
import java.time.format.DateTimeFormatter;
import java.util.ArrayList;
import java.util.List;

public class PickupSelectionController implements Refreshable {

    @FXML
    private Label titleLabel;

    @FXML
    private Label instructionsLabel;

    @FXML
    private VBox availableDatesSection;

    @FXML
    private FlowPane availableDatesPane;

    @FXML
    private Label timeRangeLabel;

    @FXML
    private VBox selectedDateTimeSection;

    @FXML
    private DatePicker selectedDatePicker;

    @FXML
    private Spinner<Integer> selectedHourSpinner;

    @FXML
    private Spinner<Integer> selectedMinuteSpinner;

    @FXML
    private Label locationLabel;

    @FXML
    private Label detailsLabel;

    @FXML
    private TextArea detailsArea;

    @FXML
    private Button acceptButton;

    @FXML
    private Button rejectButton;

    @FXML
    private Button counterProposeButton;

    @FXML
    private Button cancelButton;

    // Counter proposal section (initially hidden)
    @FXML
    private VBox counterProposalSection;

    @FXML
    private TextField counterLocationField;

    @FXML
    private Spinner<Integer> counterStartHourSpinner;

    @FXML
    private Spinner<Integer> counterStartMinuteSpinner;

    @FXML
    private Spinner<Integer> counterEndHourSpinner;

    @FXML
    private Spinner<Integer> counterEndMinuteSpinner;

    @FXML
    private DatePicker counterStartDatePicker;

    @FXML
    private DatePicker counterEndDatePicker;

    @FXML
    private FlowPane counterSelectedDatesPane;

    @FXML
    private Button addCounterDateRangeButton;

    @FXML
    private Button clearCounterDatesButton;

    @FXML
    private Label counterSelectedDatesCountLabel;

    @FXML
    private TextArea counterDetailsArea;

    @FXML
    private Button submitCounterProposalButton;

    @FXML
    private Button cancelCounterProposalButton;
    
    @FXML
    private HBox mainActionButtons;

    @FXML
    private HBox counterProposalButtons;

    // Additional UI elements that need localization
    @FXML
    private Label availableDatesHeaderLabel;

    @FXML
    private Label availableDatesHelpLabel;

    @FXML
    private Label timeRangeHeaderLabel;

    @FXML
    private Label selectTimeHeaderLabel;

    @FXML
    private Label dateLabel;

    @FXML
    private Label timeLabel;

    @FXML
    private Label pickupDetailsHeaderLabel;

    @FXML
    private Label locationFieldLabel;

    @FXML
    private Label detailsFieldLabel;

    @FXML
    private Label counterProposalHeaderLabel;

    @FXML
    private Label counterLocationHeaderLabel;

    @FXML
    private Label counterTimeRangeHeaderLabel;

    @FXML
    private Label counterFromLabel;

    @FXML
    private Label counterToLabel;

    @FXML
    private Label counterDatesHeaderLabel;

    @FXML
    private Label counterStartDateLabel;

    @FXML
    private Label counterEndDateLabel;

    @FXML
    private Label counterDetailsHeaderLabel;

    // Services
    private final LocaleService localeService = LocaleService.getInstance();
    private final PickupService pickupService = PickupService.getInstance();
    private final NavigationService navigationService = NavigationService.getInstance();

    // Data
    private PickupViewModel currentPickup;
    private List<LocalDate> counterSelectedDates = new ArrayList<>();
    private boolean isCounterProposalMode = false;

    @FXML
    public void initialize() {
        setupTimeSpinners();
        setupCounterProposalSection();
        updateUI();
        
        // Initial UI refresh
        refreshUI();
        
        System.out.println(localeService.getMessage("pickup.selection.debug.initialized", "PickupSelection controller initialized"));
    }

    @Override
    public void refreshUI() {
        // Update main labels based on current mode
        if (isCounterProposalMode) {
            if (titleLabel != null) {
                titleLabel.setText(localeService.getMessage("pickup.counter.title", "Counter Propose Pickup"));
            }
            if (instructionsLabel != null) {
                instructionsLabel.setText(localeService.getMessage("pickup.counter.instructions",
                        "Propose your available dates and time range for pickup"));
            }
        } else {
            if (titleLabel != null) {
                titleLabel.setText(localeService.getMessage("pickup.selection.title", "Select Pickup Time"));
            }
            if (instructionsLabel != null) {
                instructionsLabel.setText(localeService.getMessage("pickup.selection.instructions",
                        "Choose a convenient date and time from the available options, or propose an alternative"));
            }
        }

        // Update section headers
        if (availableDatesHeaderLabel != null) {
            availableDatesHeaderLabel.setText(localeService.getMessage("pickup.section.available.dates", "Available Dates"));
        }
        if (availableDatesHelpLabel != null) {
            availableDatesHelpLabel.setText(localeService.getMessage("pickup.help.click.date", "Click on a date to select it"));
        }
        if (timeRangeHeaderLabel != null) {
            timeRangeHeaderLabel.setText(localeService.getMessage("pickup.section.time.range", "Available Time Range"));
        }
        if (selectTimeHeaderLabel != null) {
            selectTimeHeaderLabel.setText(localeService.getMessage("pickup.section.select.time", "Select Your Preferred Time"));
        }
        if (pickupDetailsHeaderLabel != null) {
            pickupDetailsHeaderLabel.setText(localeService.getMessage("pickup.section.details", "Pickup Details"));
        }

        // Update field labels
        if (dateLabel != null) {
            dateLabel.setText(localeService.getMessage("pickup.label.date", "Date:"));
        }
        if (timeLabel != null) {
            timeLabel.setText(localeService.getMessage("pickup.label.time", "Time:"));
        }
        if (locationFieldLabel != null) {
            locationFieldLabel.setText(localeService.getMessage("pickup.label.location.field", "Location:"));
        }
        if (detailsFieldLabel != null) {
            detailsFieldLabel.setText(localeService.getMessage("pickup.label.details.field", "Additional Details:"));
        }

        // Update counter proposal section
        if (counterProposalHeaderLabel != null) {
            counterProposalHeaderLabel.setText(localeService.getMessage("pickup.counter.section.header", "Counter Proposal - Your Availability"));
        }
        if (counterLocationHeaderLabel != null) {
            counterLocationHeaderLabel.setText(localeService.getMessage("pickup.counter.label.location", "Preferred Location"));
        }
        if (counterTimeRangeHeaderLabel != null) {
            counterTimeRangeHeaderLabel.setText(localeService.getMessage("pickup.counter.label.time.range", "Your Available Time Range"));
        }
        if (counterFromLabel != null) {
            counterFromLabel.setText(localeService.getMessage("pickup.label.from", "From:"));
        }
        if (counterToLabel != null) {
            counterToLabel.setText(localeService.getMessage("pickup.label.to", "To:"));
        }
        if (counterDatesHeaderLabel != null) {
            counterDatesHeaderLabel.setText(localeService.getMessage("pickup.counter.label.dates", "Your Available Dates"));
        }
        if (counterStartDateLabel != null) {
            counterStartDateLabel.setText(localeService.getMessage("pickup.label.start.date", "Start Date:"));
        }
        if (counterEndDateLabel != null) {
            counterEndDateLabel.setText(localeService.getMessage("pickup.label.end.date", "End Date:"));
        }
        if (counterDetailsHeaderLabel != null) {
            counterDetailsHeaderLabel.setText(localeService.getMessage("pickup.counter.label.details", "Additional Details (Optional)"));
        }

        // Update button labels
        if (acceptButton != null) {
            acceptButton.setText(localeService.getMessage("pickup.selection.accept", "Accept Time"));
        }
        if (rejectButton != null) {
            rejectButton.setText(localeService.getMessage("pickup.selection.reject", "Reject"));
        }
        if (counterProposeButton != null) {
            counterProposeButton.setText(localeService.getMessage("pickup.selection.counter", "Counter Propose"));
        }
        if (cancelButton != null) {
            cancelButton.setText(localeService.getMessage("pickup.selection.cancel", "Cancel"));
        }
        if (submitCounterProposalButton != null) {
            submitCounterProposalButton.setText(localeService.getMessage("pickup.counter.submit", "Submit Counter Proposal"));
        }
        if (cancelCounterProposalButton != null) {
            cancelCounterProposalButton.setText(localeService.getMessage("pickup.counter.cancel", "Cancel Counter Proposal"));
        }
        if (addCounterDateRangeButton != null) {
            addCounterDateRangeButton.setText(localeService.getMessage("pickup.add.dates", "Add Date Range"));
        }
        if (clearCounterDatesButton != null) {
            clearCounterDatesButton.setText(localeService.getMessage("pickup.clear.dates", "Clear All"));
        }

        // Update prompt texts
        if (counterLocationField != null) {
            counterLocationField.setPromptText(localeService.getMessage("pickup.counter.location.prompt",
                    "Enter your preferred pickup location"));
        }
        if (counterDetailsArea != null) {
            counterDetailsArea.setPromptText(localeService.getMessage("pickup.counter.details.prompt",
                    "Add any special instructions or information"));
        }

        // Update counter selected dates count
        updateCounterSelectedDatesDisplay();
    }

    private void setupTimeSpinners() {
        // Selected time spinners
        selectedHourSpinner.setValueFactory(new SpinnerValueFactory.IntegerSpinnerValueFactory(0, 23, 12));
        selectedMinuteSpinner.setValueFactory(new SpinnerValueFactory.IntegerSpinnerValueFactory(0, 59, 0, 15));

        // Counter proposal time spinners
        counterStartHourSpinner.setValueFactory(new SpinnerValueFactory.IntegerSpinnerValueFactory(0, 23, 9));
        counterStartMinuteSpinner.setValueFactory(new SpinnerValueFactory.IntegerSpinnerValueFactory(0, 59, 0, 15));
        counterEndHourSpinner.setValueFactory(new SpinnerValueFactory.IntegerSpinnerValueFactory(0, 23, 18));
        counterEndMinuteSpinner.setValueFactory(new SpinnerValueFactory.IntegerSpinnerValueFactory(0, 59, 0, 15));

        // Make spinners editable
        selectedHourSpinner.setEditable(true);
        selectedMinuteSpinner.setEditable(true);
        counterStartHourSpinner.setEditable(true);
        counterStartMinuteSpinner.setEditable(true);
        counterEndHourSpinner.setEditable(true);
        counterEndMinuteSpinner.setEditable(true);

        // Add validation listeners for counter proposal
        counterStartHourSpinner.valueProperty().addListener((obs, oldVal, newVal) -> validateCounterTimeRange());
        counterStartMinuteSpinner.valueProperty().addListener((obs, oldVal, newVal) -> validateCounterTimeRange());
        counterEndHourSpinner.valueProperty().addListener((obs, oldVal, newVal) -> validateCounterTimeRange());
        counterEndMinuteSpinner.valueProperty().addListener((obs, oldVal, newVal) -> validateCounterTimeRange());
    }

    private void setupCounterProposalSection() {
        counterProposalSection.setVisible(false);
        counterProposalSection.setManaged(false);

        // Setup date pickers for counter proposal
        LocalDate today = LocalDate.now();
        counterStartDatePicker.setValue(today);
        counterEndDatePicker.setValue(today.plusDays(7));

        // Disable past dates
        counterStartDatePicker.setDayCellFactory(picker -> new DateCell() {
            @Override
            public void updateItem(LocalDate date, boolean empty) {
                super.updateItem(date, empty);
                setDisable(empty || date.isBefore(today));
            }
        });

        counterEndDatePicker.setDayCellFactory(picker -> new DateCell() {
            @Override
            public void updateItem(LocalDate date, boolean empty) {
                super.updateItem(date, empty);
                LocalDate startDate = counterStartDatePicker.getValue();
                setDisable(empty || date.isBefore(today) ||
                        (startDate != null && date.isBefore(startDate)));
            }
        });

        // Update end date picker when start date changes
        counterStartDatePicker.valueProperty().addListener((obs, oldDate, newDate) -> {
            if (newDate != null && counterEndDatePicker.getValue() != null &&
                    counterEndDatePicker.getValue().isBefore(newDate)) {
                counterEndDatePicker.setValue(newDate);
            }
        });

        updateCounterSelectedDatesDisplay();
    }

    public void setPickup(PickupViewModel pickup) {
        this.currentPickup = pickup;
        updateUI();
    }

    private void updateUI() {
        if (currentPickup == null)
            return;

        // Update available dates display
        updateAvailableDatesDisplay();

        // Update time range
        if (currentPickup.getStartTime() != null && currentPickup.getEndTime() != null) {
            timeRangeLabel.setText(String.format("%s - %s",
                    currentPickup.getStartTime().format(DateTimeFormatter.ofPattern("HH:mm")),
                    currentPickup.getEndTime().format(DateTimeFormatter.ofPattern("HH:mm"))));
        }

        // Update location and details
        locationLabel.setText(currentPickup.getLocation() != null ? currentPickup.getLocation() : "");
        detailsArea.setText(currentPickup.getDetails() != null ? currentPickup.getDetails() : "");
        detailsArea.setEditable(false);

        // Set up date picker for selection
        if (!currentPickup.getAvailableDates().isEmpty()) {
            selectedDatePicker.setValue(currentPickup.getAvailableDates().get(0));
        }

        // Set default time to middle of available range
        if (currentPickup.getStartTime() != null && currentPickup.getEndTime() != null) {
            LocalTime middleTime = currentPickup.getStartTime().plusMinutes(
                    java.time.Duration.between(currentPickup.getStartTime(), currentPickup.getEndTime()).toMinutes()
                            / 2);
            selectedHourSpinner.getValueFactory().setValue(middleTime.getHour());
            selectedMinuteSpinner.getValueFactory().setValue(middleTime.getMinute());
        }

        // Validate initial selection
        validateSelection();
    }

    private void updateAvailableDatesDisplay() {
        availableDatesPane.getChildren().clear();

        if (currentPickup.getAvailableDates() != null) {
            for (LocalDate date : currentPickup.getAvailableDates()) {
                Label dateLabel = new Label(date.format(DateTimeFormatter.ofPattern("dd/MM/yyyy")));
                dateLabel.getStyleClass().add("available-date-chip");

                // Add click handler to select this date
                dateLabel.setOnMouseClicked(e -> {
                    selectedDatePicker.setValue(date);
                    validateSelection();
                });

                availableDatesPane.getChildren().add(dateLabel);
            }
        }
    }

    @FXML
    private void handleAccept() {
        if (!validateSelection()) {
            return;
        }

        LocalDate selectedDate = selectedDatePicker.getValue();
        LocalTime selectedTime = LocalTime.of(selectedHourSpinner.getValue(), selectedMinuteSpinner.getValue());

        acceptButton.setDisable(true);

        pickupService.acceptPickup(currentPickup.getId(), selectedDate, selectedTime)
                .thenAccept(success -> Platform.runLater(() -> {
                    if (success) {
                        String formattedDate = selectedDate.format(DateTimeFormatter.ofPattern("dd/MM/yyyy"));
                        String formattedTime = selectedTime.format(DateTimeFormatter.ofPattern("HH:mm"));
                        
                        AlertHelper.showInformationAlert(
                                localeService.getMessage("pickup.accept.success.title", "Pickup Confirmed"),
                                localeService.getMessage("pickup.accept.success.header", "Success"),
                                localeService.getMessage("pickup.accept.success.message",
<<<<<<< HEAD
                                        String.format("Pickup confirmed for %s at %s. The offer status has been updated to 'Confirmed'.",
                                                selectedDate.format(DateTimeFormatter.ofPattern("dd/MM/yyyy")),
                                                selectedTime.format(DateTimeFormatter.ofPattern("HH:mm")))));
                        
                        // Close the popup window
=======
                                        "Pickup confirmed for {0} at {1}. The offer status has been updated to 'Confirmed'.")
                                    .replace("{0}", formattedDate)
                                    .replace("{1}", formattedTime));
                        
                        System.out.println(localeService.getMessage("pickup.selection.debug.accept.success", 
                            "Pickup accepted for {0} at {1}")
                                .replace("{0}", formattedDate)
                                .replace("{1}", formattedTime));
>>>>>>> f8a44403
                        closeWindow();
                    } else {
                        AlertHelper.showErrorAlert(
                                localeService.getMessage("pickup.accept.error.title", "Error"),
                                localeService.getMessage("pickup.accept.error.header", "Failed to confirm pickup"),
                                localeService.getMessage("pickup.accept.error.message",
                                        "Could not confirm the pickup time"));
                        acceptButton.setDisable(false);
                    }
                }))
                .exceptionally(ex -> {
                    Platform.runLater(() -> {
                        AlertHelper.showErrorAlert(
                                localeService.getMessage("pickup.error.title", "Error"),
                                localeService.getMessage("pickup.error.header", "Connection Error"),
                                ex.getMessage());
                        acceptButton.setDisable(false);
                        System.err.println(localeService.getMessage("pickup.selection.error.accept.failed", 
                            "Failed to accept pickup: {0}").replace("{0}", ex.getMessage()));
                    });
                    return null;
                });
    }

    @FXML
    private void handleReject() {
        Alert confirmation = AlertHelper.createConfirmationDialog(
                localeService.getMessage("pickup.reject.confirm.title", "Reject Pickup"),
                localeService.getMessage("pickup.reject.confirm.header", "Reject Pickup Proposal"),
                localeService.getMessage("pickup.reject.confirm.message",
                        "Are you sure you want to reject this pickup proposal? This will require rescheduling or cancelling the offer."));

        confirmation.showAndWait().ifPresent(response -> {
            if (response == ButtonType.OK) {
                rejectButton.setDisable(true);

                pickupService.updatePickupStatus(currentPickup.getId(), PickupStatus.DECLINED)
                        .thenAccept(success -> Platform.runLater(() -> {
                            if (success) {
                                // Show options for next steps
                                Alert nextStepsDialog = new Alert(Alert.AlertType.CONFIRMATION);
                                nextStepsDialog.setTitle(localeService.getMessage("pickup.reject.nextsteps.title", "Next Steps"));
                                nextStepsDialog.setHeaderText(localeService.getMessage("pickup.reject.nextsteps.header", 
                                        "Pickup proposal rejected"));
                                nextStepsDialog.setContentText(localeService.getMessage("pickup.reject.nextsteps.message",
                                        "What would you like to do next?"));

                                ButtonType rescheduleButton = new ButtonType(
                                        localeService.getMessage("pickup.reschedule.button", "Propose New Times"));
                                ButtonType cancelOfferButton = new ButtonType(
                                        localeService.getMessage("pickup.cancel.offer.button", "Cancel Offer"));
                                ButtonType decideLaterButton = new ButtonType(
                                        localeService.getMessage("pickup.decide.later.button", "Decide Later"));

                                nextStepsDialog.getButtonTypes().setAll(rescheduleButton, cancelOfferButton, decideLaterButton);

                                nextStepsDialog.showAndWait().ifPresent(choice -> {
                                    if (choice == rescheduleButton) {
                                        // Open pickup scheduling dialog for rescheduling
                                        handleReschedulePickup();
                                    } else if (choice == cancelOfferButton) {
                                        // Cancel the entire offer
                                        handleCancelOffer();
                                    }
                                    // If "Decide Later", just close the dialog
                                });

<<<<<<< HEAD
                                // Close the popup window
=======
                                System.out.println(localeService.getMessage("pickup.selection.debug.reject.success", 
                                    "Pickup proposal rejected successfully"));
>>>>>>> f8a44403
                                closeWindow();
                            } else {
                                AlertHelper.showErrorAlert(
                                        localeService.getMessage("pickup.reject.error.title", "Error"),
                                        localeService.getMessage("pickup.reject.error.header", "Failed to reject pickup"),
                                        localeService.getMessage("pickup.reject.error.message",
                                                "Could not reject the pickup proposal"));
                            }
                        }))
                        .exceptionally(ex -> {
                            Platform.runLater(() -> {
                                AlertHelper.showErrorAlert(
                                        localeService.getMessage("pickup.error.title", "Error"),
                                        localeService.getMessage("pickup.error.header", "Connection Error"),
                                        ex.getMessage());
<<<<<<< HEAD
=======
                                rejectButton.setDisable(false);
                                System.err.println(localeService.getMessage("pickup.selection.error.reject.failed", 
                                    "Failed to reject pickup: {0}").replace("{0}", ex.getMessage()));
>>>>>>> f8a44403
                            });
                            return null;
                        });
            }
        });
    }

    private void handleReschedulePickup() {
<<<<<<< HEAD
        // Close current window and open pickup scheduling dialog for rescheduling
        closeWindow();
        
        AlertHelper.showInformationAlert(
                localeService.getMessage("pickup.reschedule.info.title", "Rescheduling"),
                localeService.getMessage("pickup.reschedule.info.header", "Navigate to Rescheduling"),
                localeService.getMessage("pickup.reschedule.info.message", 
                        "Please navigate to the pickup scheduling section to propose new times."));
=======
        // Open pickup scheduling dialog for rescheduling
        Stage stage = (Stage) acceptButton.getScene().getWindow();
        navigationService.openPickupRescheduling(currentPickup.getOfferId(), stage);
        System.out.println(localeService.getMessage("pickup.selection.debug.reschedule.opened", 
            "Pickup rescheduling dialog opened"));
>>>>>>> f8a44403
    }

    private void handleCancelOffer() {
        Alert confirmation = AlertHelper.createConfirmationDialog(
                localeService.getMessage("offer.cancel.confirm.title", "Cancel Offer"),
                localeService.getMessage("offer.cancel.confirm.header", "Cancel Entire Offer"),
                localeService.getMessage("offer.cancel.confirm.message",
                        "Are you sure you want to cancel this offer? This action cannot be undone."));

        confirmation.showAndWait().ifPresent(response -> {
            if (response == ButtonType.OK) {
                // Call service to cancel the pickup arrangement and update offer status
                pickupService.cancelPickupArrangement(currentPickup.getId())
                        .thenAccept(success -> Platform.runLater(() -> {
                            if (success) {
                                AlertHelper.showInformationAlert(
                                        localeService.getMessage("offer.cancel.success.title", "Offer Cancelled"),
                                        localeService.getMessage("offer.cancel.success.header", "Success"),
                                        localeService.getMessage("offer.cancel.success.message",
                                                "The offer has been cancelled successfully."));
<<<<<<< HEAD
                                
                                // Close the popup after successful cancellation
                                closeWindow();
=======
                                System.out.println(localeService.getMessage("pickup.selection.debug.offer.cancelled", 
                                    "Offer cancelled successfully"));
>>>>>>> f8a44403
                            } else {
                                AlertHelper.showErrorAlert(
                                        localeService.getMessage("offer.cancel.error.title", "Error"),
                                        localeService.getMessage("offer.cancel.error.header", "Failed to cancel offer"),
                                        localeService.getMessage("offer.cancel.error.message",
                                                "Could not cancel the offer"));
                            }
                        }))
                        .exceptionally(ex -> {
                            Platform.runLater(() -> {
                                AlertHelper.showErrorAlert(
                                        localeService.getMessage("pickup.error.title", "Error"),
                                        localeService.getMessage("pickup.error.header", "Connection Error"),
                                        ex.getMessage());
                                System.err.println(localeService.getMessage("pickup.selection.error.cancel.failed", 
                                    "Failed to cancel offer: {0}").replace("{0}", ex.getMessage()));
                            });
                            return null;
                        });
            }
        });
    }

    @FXML
    private void handleCounterPropose() {
        isCounterProposalMode = true;

        // Hide main selection section
        availableDatesSection.setVisible(false);
        availableDatesSection.setManaged(false);
        selectedDateTimeSection.setVisible(false);
        selectedDateTimeSection.setManaged(false);

        // Show counter proposal section
        counterProposalSection.setVisible(true);
        counterProposalSection.setManaged(true);

        // Hide original buttons
        acceptButton.setVisible(false);
        rejectButton.setVisible(false);
        counterProposeButton.setVisible(false);

        // Prefill with original location if available
        if (currentPickup.getLocation() != null) {
            counterLocationField.setText(currentPickup.getLocation());
        }

        // Refresh UI to update instructions and labels for counter proposal mode
        refreshUI();
        
        System.out.println(localeService.getMessage("pickup.selection.debug.counter.mode.enabled", 
            "Counter proposal mode enabled"));
    }

    @FXML
    private void handleAddCounterDateRange() {
        LocalDate startDate = counterStartDatePicker.getValue();
        LocalDate endDate = counterEndDatePicker.getValue();

        if (startDate == null || endDate == null) {
            AlertHelper.showWarningAlert(
                    localeService.getMessage("pickup.validation.title", "Validation Error"),
                    localeService.getMessage("pickup.validation.header", "Invalid Input"),
                    localeService.getMessage("pickup.validation.dates.required",
                            "Please select both start and end dates"));
            return;
        }

        if (startDate.isAfter(endDate)) {
            AlertHelper.showWarningAlert(
                    localeService.getMessage("pickup.validation.title", "Validation Error"),
                    localeService.getMessage("pickup.validation.header", "Invalid Input"),
                    localeService.getMessage("pickup.validation.dates.order",
                            "Start date must be before or equal to end date"));
            return;
        }

        // Add all dates in the range
        List<LocalDate> datesToAdd = new ArrayList<>();
        LocalDate current = startDate;
        while (!current.isAfter(endDate)) {
            if (!counterSelectedDates.contains(current)) {
                datesToAdd.add(current);
            }
            current = current.plusDays(1);
        }

        counterSelectedDates.addAll(datesToAdd);
        counterSelectedDates.sort(LocalDate::compareTo);
        updateCounterSelectedDatesDisplay();

        AlertHelper.showInformationAlert(
                localeService.getMessage("pickup.dates.added.title", "Dates Added"),
                localeService.getMessage("pickup.dates.added.header", "Success"),
                localeService.getMessage("pickup.dates.added.message", "Added {0} dates to your availability")
                    .replace("{0}", String.valueOf(datesToAdd.size())));
        
        System.out.println(localeService.getMessage("pickup.selection.debug.dates.added", 
            "Added {0} dates to counter proposal")
                .replace("{0}", String.valueOf(datesToAdd.size())));
    }

    @FXML
    private void handleClearCounterDates() {
        if (counterSelectedDates.isEmpty()) {
            return;
        }

        Alert confirmation = AlertHelper.createConfirmationDialog(
                localeService.getMessage("pickup.clear.confirm.title", "Clear Dates"),
                localeService.getMessage("pickup.clear.confirm.header", "Clear All Selected Dates"),
                localeService.getMessage("pickup.clear.confirm.message",
                        "Are you sure you want to clear all selected dates?"));

        confirmation.showAndWait().ifPresent(response -> {
            if (response == ButtonType.OK) {
                counterSelectedDates.clear();
                updateCounterSelectedDatesDisplay();
                System.out.println(localeService.getMessage("pickup.selection.debug.dates.cleared", 
                    "Counter proposal dates cleared"));
            }
        });
    }

    @FXML
    private void handleSubmitCounterProposal() {
        if (!validateCounterProposal()) {
            return;
        }

        LocalTime startTime = LocalTime.of(counterStartHourSpinner.getValue(), counterStartMinuteSpinner.getValue());
        LocalTime endTime = LocalTime.of(counterEndHourSpinner.getValue(), counterEndMinuteSpinner.getValue());

        // Create new pickup with counter proposal
        PickupViewModel counterPickupViewModel = new PickupViewModel(
                currentPickup.getOfferId(),
                currentPickup.getOffer(),
                new ArrayList<>(counterSelectedDates),
                startTime,
                endTime,
                counterLocationField.getText().trim(),
                counterDetailsArea.getText().trim(),
                null // createdByUserId will be set by the service
        );

        submitCounterProposalButton.setDisable(true);

        // First reject the current pickup
        pickupService.updatePickupStatus(currentPickup.getId(), PickupStatus.CANCELLED)
                .thenCompose(rejected -> {
                    if (rejected) {
                        // Then create the counter proposal
                        return pickupService.createPickup(counterPickupViewModel);
                    } else {
                        throw new RuntimeException(localeService.getMessage("pickup.counter.error.reject.failed", 
                            "Failed to reject current pickup"));
                    }
                })
                .thenAccept(success -> Platform.runLater(() -> {
                    if (success) {
                        AlertHelper.showInformationAlert(
                                localeService.getMessage("pickup.counter.success.title", "Counter Proposal Sent"),
                                localeService.getMessage("pickup.counter.success.header", "Success"),
                                localeService.getMessage("pickup.counter.success.message",
                                        "Your counter proposal has been sent. The other party can now review your availability."));
<<<<<<< HEAD
                        
                        // Close the popup window
=======
                        System.out.println(localeService.getMessage("pickup.selection.debug.counter.submitted", 
                            "Counter proposal submitted successfully"));
>>>>>>> f8a44403
                        closeWindow();
                    } else {
                        AlertHelper.showErrorAlert(
                                localeService.getMessage("pickup.counter.error.title", "Error"),
                                localeService.getMessage("pickup.counter.error.header",
                                        "Failed to send counter proposal"),
                                localeService.getMessage("pickup.counter.error.message",
                                        "Could not send the counter proposal"));
                        submitCounterProposalButton.setDisable(false);
                    }
                }))
                .exceptionally(ex -> {
                    Platform.runLater(() -> {
                        AlertHelper.showErrorAlert(
                                localeService.getMessage("pickup.counter.error.title", "Error"),
                                localeService.getMessage("pickup.counter.error.header", "Connection Error"),
                                ex.getMessage());
                        submitCounterProposalButton.setDisable(false);
                        System.err.println(localeService.getMessage("pickup.selection.error.counter.failed", 
                            "Failed to submit counter proposal: {0}").replace("{0}", ex.getMessage()));
                    });
                    return null;
                });
    }

    @FXML
    private void handleCancelCounterProposal() {
        isCounterProposalMode = false;

        // Show main selection section
        availableDatesSection.setVisible(true);
        availableDatesSection.setManaged(true);
        selectedDateTimeSection.setVisible(true);
        selectedDateTimeSection.setManaged(true);

        // Hide counter proposal section
        counterProposalSection.setVisible(false);
        counterProposalSection.setManaged(false);

<<<<<<< HEAD
        // Show/hide button sections
        mainActionButtons.setVisible(true);
        mainActionButtons.setManaged(true);
        counterProposalButtons.setVisible(false);
        counterProposalButtons.setManaged(false);

        // Restore original instructions
        instructionsLabel.setText(localeService.getMessage("pickup.selection.instructions",
                "Choose a convenient date and time from the available options, or propose an alternative"));
=======
        // Show original buttons
        acceptButton.setVisible(true);
        rejectButton.setVisible(true);
        counterProposeButton.setVisible(true);
>>>>>>> f8a44403

        // Clear counter proposal data
        counterSelectedDates.clear();
        updateCounterSelectedDatesDisplay();
<<<<<<< HEAD
        
        // Clear counter proposal form fields
        counterLocationField.clear();
        counterDetailsArea.clear();
        
        // Reset time spinners to default values
        counterStartHourSpinner.getValueFactory().setValue(9);
        counterStartMinuteSpinner.getValueFactory().setValue(0);
        counterEndHourSpinner.getValueFactory().setValue(18);
        counterEndMinuteSpinner.getValueFactory().setValue(0);
        
        // Reset date pickers to default values
        LocalDate today = LocalDate.now();
        counterStartDatePicker.setValue(today);
        counterEndDatePicker.setValue(today.plusDays(7));
=======

        // Refresh UI to restore original instructions and labels
        refreshUI();
        
        System.out.println(localeService.getMessage("pickup.selection.debug.counter.cancelled", 
            "Counter proposal cancelled"));
>>>>>>> f8a44403
    }

    @FXML
    private void handleCancel() {
<<<<<<< HEAD
        // Close the popup window
=======
        System.out.println(localeService.getMessage("pickup.selection.debug.cancelled", 
            "Pickup selection cancelled by user"));
>>>>>>> f8a44403
        closeWindow();
    }

    private boolean validateSelection() {
        if (currentPickup == null)
            return false;

        LocalDate selectedDate = selectedDatePicker.getValue();
        LocalTime selectedTime = LocalTime.of(selectedHourSpinner.getValue(), selectedMinuteSpinner.getValue());

        // Check if selected date is available
        if (!currentPickup.getAvailableDates().contains(selectedDate)) {
            acceptButton.setDisable(true);
            return false;
        }

        // Check if selected time is within range
        if (selectedTime.isBefore(currentPickup.getStartTime()) || selectedTime.isAfter(currentPickup.getEndTime())) {
            acceptButton.setDisable(true);
            return false;
        }

        acceptButton.setDisable(false);
        return true;
    }

    private void validateCounterTimeRange() {
        LocalTime startTime = LocalTime.of(counterStartHourSpinner.getValue(), counterStartMinuteSpinner.getValue());
        LocalTime endTime = LocalTime.of(counterEndHourSpinner.getValue(), counterEndMinuteSpinner.getValue());

        if (startTime.isAfter(endTime) || startTime.equals(endTime)) {
            submitCounterProposalButton.setDisable(true);
        } else {
            submitCounterProposalButton.setDisable(false);
        }
    }

    private boolean validateCounterProposal() {
        // Check location
        if (counterLocationField.getText().trim().isEmpty()) {
            AlertHelper.showWarningAlert(
                    localeService.getMessage("pickup.validation.title", "Validation Error"),
                    localeService.getMessage("pickup.validation.header", "Invalid Input"),
                    localeService.getMessage("pickup.validation.location.required", "Please enter a pickup location"));
            counterLocationField.requestFocus();
            return false;
        }

        // Check time range
        LocalTime startTime = LocalTime.of(counterStartHourSpinner.getValue(), counterStartMinuteSpinner.getValue());
        LocalTime endTime = LocalTime.of(counterEndHourSpinner.getValue(), counterEndMinuteSpinner.getValue());

        if (startTime.isAfter(endTime) || startTime.equals(endTime)) {
            AlertHelper.showWarningAlert(
                    localeService.getMessage("pickup.validation.title", "Validation Error"),
                    localeService.getMessage("pickup.validation.header", "Invalid Input"),
                    localeService.getMessage("pickup.validation.time.invalid", "End time must be after start time"));
            counterStartHourSpinner.requestFocus();
            return false;
        }

        // Check selected dates
        if (counterSelectedDates.isEmpty()) {
            AlertHelper.showWarningAlert(
                    localeService.getMessage("pickup.validation.title", "Validation Error"),
                    localeService.getMessage("pickup.validation.header", "Invalid Input"),
                    localeService.getMessage("pickup.validation.dates.empty",
                            "Please select at least one available date"));
            return false;
        }

        return true;
    }

    private void updateCounterSelectedDatesDisplay() {
        counterSelectedDatesPane.getChildren().clear();

        if (counterSelectedDatesCountLabel != null) {
            counterSelectedDatesCountLabel.setText(localeService.getMessage("pickup.dates.selected.count", "Selected dates: {0}")
                .replace("{0}", String.valueOf(counterSelectedDates.size())));
        }

        for (LocalDate date : counterSelectedDates) {
            Label dateLabel = new Label(date.toString());
            dateLabel.getStyleClass().add("date-chip");

            Button removeButton = new Button(localeService.getMessage("pickup.date.remove", "×"));
            removeButton.getStyleClass().add("date-chip-remove");
            removeButton.setOnAction(e -> {
                counterSelectedDates.remove(date);
                updateCounterSelectedDatesDisplay();
                System.out.println(localeService.getMessage("pickup.selection.debug.date.removed", 
                    "Removed date from counter proposal: {0}").replace("{0}", date.toString()));
            });

            dateLabel.setGraphic(removeButton);
            counterSelectedDatesPane.getChildren().add(dateLabel);
        }
    }

    private void closeWindow() {
        Stage stage = (Stage) cancelButton.getScene().getWindow();
        if (stage != null) {
            stage.close();
        }
    }
}<|MERGE_RESOLUTION|>--- conflicted
+++ resolved
@@ -123,61 +123,6 @@
     @FXML
     private HBox counterProposalButtons;
 
-    // Additional UI elements that need localization
-    @FXML
-    private Label availableDatesHeaderLabel;
-
-    @FXML
-    private Label availableDatesHelpLabel;
-
-    @FXML
-    private Label timeRangeHeaderLabel;
-
-    @FXML
-    private Label selectTimeHeaderLabel;
-
-    @FXML
-    private Label dateLabel;
-
-    @FXML
-    private Label timeLabel;
-
-    @FXML
-    private Label pickupDetailsHeaderLabel;
-
-    @FXML
-    private Label locationFieldLabel;
-
-    @FXML
-    private Label detailsFieldLabel;
-
-    @FXML
-    private Label counterProposalHeaderLabel;
-
-    @FXML
-    private Label counterLocationHeaderLabel;
-
-    @FXML
-    private Label counterTimeRangeHeaderLabel;
-
-    @FXML
-    private Label counterFromLabel;
-
-    @FXML
-    private Label counterToLabel;
-
-    @FXML
-    private Label counterDatesHeaderLabel;
-
-    @FXML
-    private Label counterStartDateLabel;
-
-    @FXML
-    private Label counterEndDateLabel;
-
-    @FXML
-    private Label counterDetailsHeaderLabel;
-
     // Services
     private final LocaleService localeService = LocaleService.getInstance();
     private final PickupService pickupService = PickupService.getInstance();
@@ -221,66 +166,6 @@
             }
         }
 
-        // Update section headers
-        if (availableDatesHeaderLabel != null) {
-            availableDatesHeaderLabel.setText(localeService.getMessage("pickup.section.available.dates", "Available Dates"));
-        }
-        if (availableDatesHelpLabel != null) {
-            availableDatesHelpLabel.setText(localeService.getMessage("pickup.help.click.date", "Click on a date to select it"));
-        }
-        if (timeRangeHeaderLabel != null) {
-            timeRangeHeaderLabel.setText(localeService.getMessage("pickup.section.time.range", "Available Time Range"));
-        }
-        if (selectTimeHeaderLabel != null) {
-            selectTimeHeaderLabel.setText(localeService.getMessage("pickup.section.select.time", "Select Your Preferred Time"));
-        }
-        if (pickupDetailsHeaderLabel != null) {
-            pickupDetailsHeaderLabel.setText(localeService.getMessage("pickup.section.details", "Pickup Details"));
-        }
-
-        // Update field labels
-        if (dateLabel != null) {
-            dateLabel.setText(localeService.getMessage("pickup.label.date", "Date:"));
-        }
-        if (timeLabel != null) {
-            timeLabel.setText(localeService.getMessage("pickup.label.time", "Time:"));
-        }
-        if (locationFieldLabel != null) {
-            locationFieldLabel.setText(localeService.getMessage("pickup.label.location.field", "Location:"));
-        }
-        if (detailsFieldLabel != null) {
-            detailsFieldLabel.setText(localeService.getMessage("pickup.label.details.field", "Additional Details:"));
-        }
-
-        // Update counter proposal section
-        if (counterProposalHeaderLabel != null) {
-            counterProposalHeaderLabel.setText(localeService.getMessage("pickup.counter.section.header", "Counter Proposal - Your Availability"));
-        }
-        if (counterLocationHeaderLabel != null) {
-            counterLocationHeaderLabel.setText(localeService.getMessage("pickup.counter.label.location", "Preferred Location"));
-        }
-        if (counterTimeRangeHeaderLabel != null) {
-            counterTimeRangeHeaderLabel.setText(localeService.getMessage("pickup.counter.label.time.range", "Your Available Time Range"));
-        }
-        if (counterFromLabel != null) {
-            counterFromLabel.setText(localeService.getMessage("pickup.label.from", "From:"));
-        }
-        if (counterToLabel != null) {
-            counterToLabel.setText(localeService.getMessage("pickup.label.to", "To:"));
-        }
-        if (counterDatesHeaderLabel != null) {
-            counterDatesHeaderLabel.setText(localeService.getMessage("pickup.counter.label.dates", "Your Available Dates"));
-        }
-        if (counterStartDateLabel != null) {
-            counterStartDateLabel.setText(localeService.getMessage("pickup.label.start.date", "Start Date:"));
-        }
-        if (counterEndDateLabel != null) {
-            counterEndDateLabel.setText(localeService.getMessage("pickup.label.end.date", "End Date:"));
-        }
-        if (counterDetailsHeaderLabel != null) {
-            counterDetailsHeaderLabel.setText(localeService.getMessage("pickup.counter.label.details", "Additional Details (Optional)"));
-        }
-
         // Update button labels
         if (acceptButton != null) {
             acceptButton.setText(localeService.getMessage("pickup.selection.accept", "Accept Time"));
@@ -461,29 +346,16 @@
         pickupService.acceptPickup(currentPickup.getId(), selectedDate, selectedTime)
                 .thenAccept(success -> Platform.runLater(() -> {
                     if (success) {
-                        String formattedDate = selectedDate.format(DateTimeFormatter.ofPattern("dd/MM/yyyy"));
-                        String formattedTime = selectedTime.format(DateTimeFormatter.ofPattern("HH:mm"));
                         
                         AlertHelper.showInformationAlert(
                                 localeService.getMessage("pickup.accept.success.title", "Pickup Confirmed"),
                                 localeService.getMessage("pickup.accept.success.header", "Success"),
                                 localeService.getMessage("pickup.accept.success.message",
-<<<<<<< HEAD
                                         String.format("Pickup confirmed for %s at %s. The offer status has been updated to 'Confirmed'.",
                                                 selectedDate.format(DateTimeFormatter.ofPattern("dd/MM/yyyy")),
                                                 selectedTime.format(DateTimeFormatter.ofPattern("HH:mm")))));
                         
                         // Close the popup window
-=======
-                                        "Pickup confirmed for {0} at {1}. The offer status has been updated to 'Confirmed'.")
-                                    .replace("{0}", formattedDate)
-                                    .replace("{1}", formattedTime));
-                        
-                        System.out.println(localeService.getMessage("pickup.selection.debug.accept.success", 
-                            "Pickup accepted for {0} at {1}")
-                                .replace("{0}", formattedDate)
-                                .replace("{1}", formattedTime));
->>>>>>> f8a44403
                         closeWindow();
                     } else {
                         AlertHelper.showErrorAlert(
@@ -551,12 +423,7 @@
                                     // If "Decide Later", just close the dialog
                                 });
 
-<<<<<<< HEAD
                                 // Close the popup window
-=======
-                                System.out.println(localeService.getMessage("pickup.selection.debug.reject.success", 
-                                    "Pickup proposal rejected successfully"));
->>>>>>> f8a44403
                                 closeWindow();
                             } else {
                                 AlertHelper.showErrorAlert(
@@ -572,12 +439,6 @@
                                         localeService.getMessage("pickup.error.title", "Error"),
                                         localeService.getMessage("pickup.error.header", "Connection Error"),
                                         ex.getMessage());
-<<<<<<< HEAD
-=======
-                                rejectButton.setDisable(false);
-                                System.err.println(localeService.getMessage("pickup.selection.error.reject.failed", 
-                                    "Failed to reject pickup: {0}").replace("{0}", ex.getMessage()));
->>>>>>> f8a44403
                             });
                             return null;
                         });
@@ -586,7 +447,6 @@
     }
 
     private void handleReschedulePickup() {
-<<<<<<< HEAD
         // Close current window and open pickup scheduling dialog for rescheduling
         closeWindow();
         
@@ -595,13 +455,6 @@
                 localeService.getMessage("pickup.reschedule.info.header", "Navigate to Rescheduling"),
                 localeService.getMessage("pickup.reschedule.info.message", 
                         "Please navigate to the pickup scheduling section to propose new times."));
-=======
-        // Open pickup scheduling dialog for rescheduling
-        Stage stage = (Stage) acceptButton.getScene().getWindow();
-        navigationService.openPickupRescheduling(currentPickup.getOfferId(), stage);
-        System.out.println(localeService.getMessage("pickup.selection.debug.reschedule.opened", 
-            "Pickup rescheduling dialog opened"));
->>>>>>> f8a44403
     }
 
     private void handleCancelOffer() {
@@ -622,14 +475,9 @@
                                         localeService.getMessage("offer.cancel.success.header", "Success"),
                                         localeService.getMessage("offer.cancel.success.message",
                                                 "The offer has been cancelled successfully."));
-<<<<<<< HEAD
                                 
                                 // Close the popup after successful cancellation
                                 closeWindow();
-=======
-                                System.out.println(localeService.getMessage("pickup.selection.debug.offer.cancelled", 
-                                    "Offer cancelled successfully"));
->>>>>>> f8a44403
                             } else {
                                 AlertHelper.showErrorAlert(
                                         localeService.getMessage("offer.cancel.error.title", "Error"),
@@ -795,13 +643,8 @@
                                 localeService.getMessage("pickup.counter.success.header", "Success"),
                                 localeService.getMessage("pickup.counter.success.message",
                                         "Your counter proposal has been sent. The other party can now review your availability."));
-<<<<<<< HEAD
                         
                         // Close the popup window
-=======
-                        System.out.println(localeService.getMessage("pickup.selection.debug.counter.submitted", 
-                            "Counter proposal submitted successfully"));
->>>>>>> f8a44403
                         closeWindow();
                     } else {
                         AlertHelper.showErrorAlert(
@@ -841,7 +684,6 @@
         counterProposalSection.setVisible(false);
         counterProposalSection.setManaged(false);
 
-<<<<<<< HEAD
         // Show/hide button sections
         mainActionButtons.setVisible(true);
         mainActionButtons.setManaged(true);
@@ -851,17 +693,10 @@
         // Restore original instructions
         instructionsLabel.setText(localeService.getMessage("pickup.selection.instructions",
                 "Choose a convenient date and time from the available options, or propose an alternative"));
-=======
-        // Show original buttons
-        acceptButton.setVisible(true);
-        rejectButton.setVisible(true);
-        counterProposeButton.setVisible(true);
->>>>>>> f8a44403
 
         // Clear counter proposal data
         counterSelectedDates.clear();
         updateCounterSelectedDatesDisplay();
-<<<<<<< HEAD
         
         // Clear counter proposal form fields
         counterLocationField.clear();
@@ -877,24 +712,11 @@
         LocalDate today = LocalDate.now();
         counterStartDatePicker.setValue(today);
         counterEndDatePicker.setValue(today.plusDays(7));
-=======
-
-        // Refresh UI to restore original instructions and labels
-        refreshUI();
-        
-        System.out.println(localeService.getMessage("pickup.selection.debug.counter.cancelled", 
-            "Counter proposal cancelled"));
->>>>>>> f8a44403
     }
 
     @FXML
     private void handleCancel() {
-<<<<<<< HEAD
         // Close the popup window
-=======
-        System.out.println(localeService.getMessage("pickup.selection.debug.cancelled", 
-            "Pickup selection cancelled by user"));
->>>>>>> f8a44403
         closeWindow();
     }
 
