package com.uninaswap.client.controller;

import javafx.application.Platform;
import javafx.event.ActionEvent;
import javafx.fxml.FXML;
import javafx.fxml.FXMLLoader;
import javafx.scene.Parent;
import javafx.scene.Scene;
import javafx.scene.control.Button;
import javafx.scene.control.Label;
import javafx.scene.control.OverrunStyle;
import javafx.scene.control.TextArea;
import javafx.scene.control.TextField;
import javafx.scene.text.Text;
import javafx.scene.image.Image;
import javafx.scene.image.ImageView;
import javafx.stage.FileChooser;
import javafx.stage.Modality;
import javafx.stage.Stage;
import javafx.scene.image.PixelReader;
import javafx.scene.layout.HBox;
import javafx.scene.layout.VBox;
import com.uninaswap.client.util.AlertHelper;

import java.io.File;
import java.io.IOException;
import java.util.function.Consumer;
import java.util.List;
import java.util.stream.Collectors;

import com.uninaswap.client.service.NavigationService;
import com.uninaswap.client.service.LocaleService;
import com.uninaswap.client.service.UserSessionService;
<<<<<<< HEAD
import com.uninaswap.client.viewmodel.ListingItemViewModel;
=======
import com.uninaswap.client.service.EventBusService;
>>>>>>> f8a44403
import com.uninaswap.client.viewmodel.ListingViewModel;
import com.uninaswap.client.viewmodel.UserViewModel;
import com.uninaswap.client.service.ProfileService;
import com.uninaswap.client.service.SearchService;
import com.uninaswap.client.constants.EventTypes;
import com.uninaswap.client.mapper.ViewModelMapper;
import com.uninaswap.client.service.ImageService;
import com.uninaswap.client.service.ListingService;
import com.uninaswap.common.message.ProfileUpdateMessage;

public class ProfileController implements Refreshable {
    @FXML
    private Label profileTitleLabel;
    @FXML
    private Text usernameField;
    @FXML
    private TextField emailField;
    @FXML
    private TextField firstNameField;
    @FXML
    private TextField lastNameField;
    @FXML
    private TextArea bioField;
    @FXML
    private ImageView profileImageView;
    @FXML
    private Label statusLabel;
    @FXML
    private Label emailLabel;
    @FXML
    private Label firstNameLabel;
    @FXML
    private Label lastNameLabel;
    @FXML
    private Label bioLabel;
    @FXML
    private Button changeImageButton;
    @FXML
    private Button saveButton;
    @FXML
    private Button cancelButton;

    @FXML
    private TextField addressField;
    @FXML
    private TextField cityField;
    @FXML
    private TextField stateProvinceField;
    @FXML
    private TextField countryField;
    @FXML
    private TextField zipPostalCodeField;

    // Add for user listings section
    @FXML
    private VBox userListingsSection;
    @FXML
    private VBox userListingsList;
    @FXML
    private Label userListingsCountLabel;

<<<<<<< HEAD
    // Add these FXML fields
    @FXML
    private Label ratingReviewsLabel;
    @FXML
    private Button analyticsButton;
    @FXML
    private Button reportUserButton;
    @FXML
    private HBox viewAllButtonContainer;
    @FXML
    private Button viewAllListingsButton;
=======
    // Additional labels for localization
    @FXML
    private Label addressLabel;
    @FXML
    private Label cityLabel;
    @FXML
    private Label stateLabel;
    @FXML
    private Label countryLabel;
    @FXML
    private Label zipLabel;
    @FXML
    private Label personalInfoLabel;
    @FXML
    private Label listingsTitleLabel;
>>>>>>> f8a44403

    private final NavigationService navigationService;
    private final LocaleService localeService;
    private final UserSessionService sessionService;
    private final ProfileService profileService;
    private final ListingService listingService = ListingService.getInstance();
    private final ViewModelMapper viewModelMapper = ViewModelMapper.getInstance();
    private String tempProfileImagePath;
    private File tempSelectedImageFile;
    private UserViewModel user;

    // Add fields to track profile ownership
    private boolean isOwnProfile = false;
    private UserViewModel viewedUser;

    public ProfileController() {
        this.navigationService = NavigationService.getInstance();
        this.localeService = LocaleService.getInstance();
        this.sessionService = UserSessionService.getInstance();
        this.profileService = new ProfileService();
    }

    @FXML
    public void initialize() {
        // Verify user is logged in
        if (!sessionService.isLoggedIn()) {
            try {
                navigationService.navigateToLogin(usernameField);
                return;
            } catch (IOException e) {
                showStatus("profile.error.navigation", true);
            }
        }

        // Register message handler
        registerMessageHandler();
        
        // Subscribe to locale changes
        EventBusService.getInstance().subscribe(EventTypes.LOCALE_CHANGED, _ -> {
            Platform.runLater(this::refreshUI);
        });
        
        // Initial UI refresh
        refreshUI();
        
        System.out.println(localeService.getMessage("profile.debug.initialized", "ProfileController initialized"));
    }

    @Override
    public void refreshUI() {
        // Update labels based on profile ownership
        if (isOwnProfile) {
            if (profileTitleLabel != null) {
                profileTitleLabel.setText(localeService.getMessage("profile.title", "User Profile"));
            }
            if (changeImageButton != null) {
                changeImageButton.setText(localeService.getMessage("button.change.image", "Change Image"));
            }
            if (saveButton != null) {
                saveButton.setText(localeService.getMessage("button.save", "Save"));
            }
            if (cancelButton != null) {
                cancelButton.setText(localeService.getMessage("button.cancel", "Cancel"));
            }
        } else {
            if (profileTitleLabel != null && viewedUser != null) {
                profileTitleLabel.setText(localeService.getMessage("profile.title.viewing", "{0}'s Profile")
                    .replace("{0}", viewedUser.getDisplayName()));
            }
        }

        // Update field labels
        if (firstNameLabel != null) {
            firstNameLabel.setText(localeService.getMessage("profile.first.name.label", "First Name"));
        }
        if (lastNameLabel != null) {
            lastNameLabel.setText(localeService.getMessage("profile.last.name.label", "Last Name"));
        }
        if (emailLabel != null) {
            emailLabel.setText(localeService.getMessage("profile.email.label", "Email"));
        }
        if (bioLabel != null) {
            bioLabel.setText(localeService.getMessage("profile.biography.label", "Biography"));
        }
        if (addressLabel != null) {
            addressLabel.setText(localeService.getMessage("profile.address.label", "Address"));
        }
        if (cityLabel != null) {
            cityLabel.setText(localeService.getMessage("profile.city.label", "City"));
        }
        if (stateLabel != null) {
            stateLabel.setText(localeService.getMessage("profile.state.label", "State/Province"));
        }
        if (countryLabel != null) {
            countryLabel.setText(localeService.getMessage("profile.country.label", "Country"));
        }
        if (zipLabel != null) {
            zipLabel.setText(localeService.getMessage("profile.zip.label", "ZIP/Postal Code"));
        }
        if (personalInfoLabel != null) {
            personalInfoLabel.setText(localeService.getMessage("profile.personal.info", "Personal Information"));
        }
        if (listingsTitleLabel != null) {
            listingsTitleLabel.setText(localeService.getMessage("profile.listings.title", "User Listings"));
        }

        // Update prompt texts
        if (firstNameField != null) {
            firstNameField.setPromptText(localeService.getMessage("profile.first.name.prompt", "Enter your first name"));
        }
        if (lastNameField != null) {
            lastNameField.setPromptText(localeService.getMessage("profile.last.name.prompt", "Enter your last name"));
        }
        if (emailField != null) {
            emailField.setPromptText(localeService.getMessage("profile.email.prompt", "Enter your email address"));
        }
        if (bioField != null) {
            bioField.setPromptText(localeService.getMessage("profile.biography.prompt", "Tell others about yourself..."));
        }
        if (addressField != null) {
            addressField.setPromptText(localeService.getMessage("profile.address.prompt", "Enter your address"));
        }
        if (cityField != null) {
            cityField.setPromptText(localeService.getMessage("profile.city.prompt", "Enter your city"));
        }
        if (stateProvinceField != null) {
            stateProvinceField.setPromptText(localeService.getMessage("profile.state.prompt", "Enter your state/province"));
        }
        if (countryField != null) {
            countryField.setPromptText(localeService.getMessage("profile.country.prompt", "Enter your country"));
        }
        if (zipPostalCodeField != null) {
            zipPostalCodeField.setPromptText(localeService.getMessage("profile.zip.prompt", "Enter your ZIP/postal code"));
        }

        // Refresh listings section if needed
        if (userListingsCountLabel != null && viewedUser != null) {
            loadUserListings();
        }
    }

    // Update the loadProfile method
    public void loadProfile(UserViewModel user) {
        this.viewedUser = user;
        this.user = user;

        // Check if this is the current user's own profile
        UserViewModel currentUser = sessionService.getUserViewModel();
        this.isOwnProfile = currentUser != null && user.getId().equals(currentUser.getId());

        loadUserProfile();
        loadUserListings();
        setupProfileVisibility();
        
        // Refresh UI after loading profile data
        refreshUI();
        
        System.out.println(localeService.getMessage("profile.debug.profile.loaded", "Profile loaded for user: {0}")
            .replace("{0}", user.getDisplayName()));
    }

    /**
     * Registers this controller's message handler with the ProfileService.
     * Called during initialization.
     */
    public void registerMessageHandler() {
        profileService.setUpdateResponseHandler(this::handleProfileResponse);
    }

    /**
     * Handle profile update responses from the server
     */
    private void handleProfileResponse(ProfileUpdateMessage response) {
        Platform.runLater(() -> {
            if (response.getType() == ProfileUpdateMessage.Type.UPDATE_RESPONSE) {
                if (response.isSuccess()) {
                    showStatus("profile.save.success", false);
                    System.out.println(localeService.getMessage("profile.debug.save.success", "Profile update successful"));
                } else {
                    String errorMessage = response.getMessage() != null ? response.getMessage() : "profile.save.error";
                    showStatus(errorMessage, true);
                    System.err.println(localeService.getMessage("profile.debug.save.error", "Profile update failed: {0}")
                        .replace("{0}", response.getMessage()));
                }
            }
        });
    }

    private void loadUserProfile() {
        if (usernameField != null) {
            usernameField.setText(viewedUser.getUsername());
        }

        if (emailField != null) {
            emailField.setText(viewedUser.getEmail());
            emailField.setEditable(isOwnProfile);
        }

        if (firstNameField != null) {
            firstNameField.setText(viewedUser.getFirstName());
            firstNameField.setEditable(isOwnProfile);
        }

        if (lastNameField != null) {
            lastNameField.setText(viewedUser.getLastName());
            lastNameField.setEditable(isOwnProfile);
        }

        if (bioField != null) {
            bioField.setText(viewedUser.getBio());
            bioField.setEditable(isOwnProfile);
        }

        // Load address fields (only for own profile)
        if (isOwnProfile) {
            if (addressField != null) {
                addressField.setText(viewedUser.getAddress());
            }
            if (cityField != null) {
                cityField.setText(viewedUser.getCity());
            }
            if (stateProvinceField != null) {
                stateProvinceField.setText(viewedUser.getStateProvince()); // You might need a separate state field in UserViewModel
            }
            if (countryField != null) {
                countryField.setText(viewedUser.getCountry());
            }
            if (zipPostalCodeField != null) {
                zipPostalCodeField.setText(viewedUser.getZipPostalCode()); // You might need a separate zip field in UserViewModel
            }
        }

        // Set profile image
        String imagePath = viewedUser.getProfileImagePath();
        if (imagePath != null && !imagePath.isEmpty()) {
            ImageService.getInstance().fetchImage(imagePath)
                    .thenAccept(image -> {
                        Platform.runLater(() -> {
                            profileImageView.setImage(image);
                            tempProfileImagePath = imagePath;
                            System.out.println(localeService.getMessage("profile.debug.image.loaded", "Profile image loaded successfully"));
                        });
                    })
                    .exceptionally(ex -> {
                        Platform.runLater(() -> {
                            // If image loading fails, use default
                            profileImageView
                                    .setImage(new Image(getClass().getResourceAsStream("/images/default_profile.png")));
                            showStatus("profile.image.error.load", true);
                            System.err.println(localeService.getMessage("profile.debug.image.error", "Error loading profile image: {0}")
                                .replace("{0}", ex.getMessage()));
                        });
                        return null;
                    });
        }
    }

    private void setupProfileVisibility() {
        // Show/hide address fields based on profile ownership
        if (addressField != null) {
            addressField.setVisible(isOwnProfile);
            addressField.setManaged(isOwnProfile);
        }
        if (cityField != null) {
            cityField.setVisible(isOwnProfile);
            cityField.setManaged(isOwnProfile);
        }
        if (stateProvinceField != null) {
            stateProvinceField.setVisible(isOwnProfile);
            stateProvinceField.setManaged(isOwnProfile);
        }
        if (countryField != null) {
            countryField.setVisible(isOwnProfile);
            countryField.setManaged(isOwnProfile);
        }
        if (zipPostalCodeField != null) {
            zipPostalCodeField.setVisible(isOwnProfile);
            zipPostalCodeField.setManaged(isOwnProfile);
        }

        // Show/hide change image button
        if (changeImageButton != null) {
            changeImageButton.setVisible(isOwnProfile);
            changeImageButton.setManaged(isOwnProfile);
        }

        // Show/hide save/cancel buttons
        if (saveButton != null) {
            saveButton.setVisible(isOwnProfile);
            saveButton.setManaged(isOwnProfile);
        }
        if (cancelButton != null) {
            cancelButton.setVisible(isOwnProfile);
            cancelButton.setManaged(isOwnProfile);
        }

        // Show/hide analytics button (only for own profile)
        if (analyticsButton != null) {
            analyticsButton.setVisible(isOwnProfile);
            analyticsButton.setManaged(isOwnProfile);
        }

        // Show/hide report user button (only for other profiles)
        if (reportUserButton != null) {
            reportUserButton.setVisible(!isOwnProfile);
            reportUserButton.setManaged(!isOwnProfile);
        }
        
        // Update rating/reviews label with actual data
        updateRatingReviewsLabel();
    }

    // Add method to update rating and reviews display
    private void updateRatingReviewsLabel() {
        if (ratingReviewsLabel != null && viewedUser != null) {
            double rating = viewedUser.getRating();
            int reviewCount = viewedUser.getReviewCount();
            
            if (reviewCount > 0) {
                String ratingText = String.format("⭐ %.2f/5 (%d %s)", 
                    rating, 
                    reviewCount, 
                    reviewCount == 1 ? 
                        localeService.getMessage("profile.review.singular", "review") : 
                        localeService.getMessage("profile.reviews.plural", "reviews"));
                ratingReviewsLabel.setText(ratingText);
            } else {
                ratingReviewsLabel.setText(localeService.getMessage("profile.no.reviews", "No reviews yet"));
            }
        }
    }

    private void loadUserListings() {
        if (userListingsList == null) return;

        userListingsList.getChildren().clear();

        // Load listings for the viewed user
        listingService.getUserListings(viewedUser.getId())
                .thenAccept(listings -> Platform.runLater(() -> {
                    // Convert DTOs to ViewModels
                    List<ListingViewModel> listingViewModels = listings.stream()
                            .map(ViewModelMapper.getInstance()::toViewModel)
                            .collect(Collectors.toList());
                    
                    userListingsCountLabel.setText(String.valueOf(listingViewModels.size()));

                    if (listingViewModels.isEmpty()) {
                        Label noListingsLabel = new Label(
                                isOwnProfile ?
                                        localeService.getMessage("profile.listings.empty.own", "You haven't created any listings yet.") :
                                        localeService.getMessage("profile.listings.empty.other", "This user hasn't created any listings yet.")
                        );
                        noListingsLabel.getStyleClass().add("placeholder-subtitle");
                        userListingsList.getChildren().add(noListingsLabel);
                        
                        // Hide view all button container
                        if (viewAllButtonContainer != null) {
                            viewAllButtonContainer.setVisible(false);
                            viewAllButtonContainer.setManaged(false);
                        }
                    } else {
                        // Show all listings in the scroll pane (no limit like before)
                        for (ListingViewModel listing : listingViewModels) {
                            VBox listingItem = createListingPreviewItem(listing);
                            userListingsList.getChildren().add(listingItem);
                        }
<<<<<<< HEAD
                        
                        // Show view all button if there are many listings (optional)
                        if (listingViewModels.size() > 10 && isOwnProfile) {
                            viewAllButtonContainer.setVisible(true);
                            viewAllButtonContainer.setManaged(true);
                        } else {
                            viewAllButtonContainer.setVisible(false);
                            viewAllButtonContainer.setManaged(false);
=======

                        if (listingViewModels.size() > maxListings) {
                            Button viewAllButton = new Button(
                                    localeService.getMessage("profile.listings.view.all", "View All ({0})")
                                        .replace("{0}", String.valueOf(listingViewModels.size()))
                            );
                            viewAllButton.getStyleClass().add("secondary-button");
                            viewAllButton.setOnAction(e -> handleViewAllListings());
                            userListingsList.getChildren().add(viewAllButton);
>>>>>>> f8a44403
                        }
                    }
                    
                    System.out.println(localeService.getMessage("profile.debug.listings.loaded", "Loaded {0} listings for user")
                        .replace("{0}", String.valueOf(listingViewModels.size())));
                }))
                .exceptionally(ex -> {
                    Platform.runLater(() -> {
                        Label errorLabel = new Label(
                                localeService.getMessage("profile.listings.error", "Error loading listings.")
                        );
                        errorLabel.getStyleClass().add("error-message");
                        userListingsList.getChildren().add(errorLabel);
                        System.err.println(localeService.getMessage("profile.debug.listings.error", "Error loading user listings: {0}")
                            .replace("{0}", ex.getMessage()));
                    });
                    return null;
                });
    }

    // Update the createListingPreviewItem method to use drawer-style layout
    private VBox createListingPreviewItem(ListingViewModel listing) {
        VBox itemContainer = new VBox(5);
        itemContainer.getStyleClass().add("profile-listing-item");

        // Main item header row (similar to favorites drawer)
        HBox headerRow = new HBox(10);
        headerRow.setAlignment(javafx.geometry.Pos.CENTER_LEFT);
        headerRow.getStyleClass().add("listing-item-header-row");

        // Listing thumbnail
        ImageView thumbnail = new ImageView();
        thumbnail.setFitHeight(40);
        thumbnail.setFitWidth(40);
        thumbnail.setPreserveRatio(true);
        thumbnail.getStyleClass().add("listing-thumbnail");

        // Load listing image
        loadListingThumbnail(thumbnail, listing);

        // Title and details container
        VBox textContainer = new VBox(2);
        textContainer.setMaxWidth(250);

        Label title = new Label(listing.getTitle());
        title.setMaxWidth(250);
        title.setTextOverrun(OverrunStyle.ELLIPSIS);
        title.getStyleClass().add("listing-item-title");

        // Status and type info
        HBox infoRow = new HBox(10);
        infoRow.setAlignment(javafx.geometry.Pos.CENTER_LEFT);

        Label typeLabel = new Label(listing.getListingTypeValue());
        typeLabel.getStyleClass().add("listing-type-badge");

        Label statusLabel = new Label(listing.getStatus().getDisplayName());
        statusLabel.getStyleClass().addAll("status-badge", 
            "status-" + listing.getStatus().toString().toLowerCase());

        infoRow.getChildren().addAll(typeLabel, statusLabel);

        textContainer.getChildren().addAll(title, infoRow);

        // Date label
        Label dateLabel = new Label();
        if (listing.getCreatedAt() != null) {
            dateLabel.setText(listing.getCreatedAt().toLocalDate().toString());
        }
        dateLabel.getStyleClass().add("listing-date-label");

        headerRow.getChildren().addAll(thumbnail, textContainer);

        // Click handler with visual feedback
        itemContainer.setOnMouseClicked(e -> {
            try {
                navigationService.navigateToListingDetails(listing);
                System.out.println(localeService.getMessage("profile.debug.listing.clicked", "Navigating to listing details: {0}")
                    .replace("{0}", listing.getTitle()));
            } catch (Exception ex) {
                System.err.println(localeService.getMessage("profile.debug.navigation.error", "Error navigating to listing: {0}")
                    .replace("{0}", ex.getMessage()));
            }
        });

        // Add hover effect
        itemContainer.setOnMouseEntered(e -> itemContainer.getStyleClass().add("listing-item-hover"));
        itemContainer.setOnMouseExited(e -> itemContainer.getStyleClass().remove("listing-item-hover"));

        itemContainer.getChildren().addAll(headerRow, dateLabel);
        return itemContainer;
    }

<<<<<<< HEAD
    // Add method to load listing thumbnail
    private void loadListingThumbnail(ImageView thumbnail, ListingViewModel listing) {
        String imagePath = getFirstListingImagePath(listing);
        
        if (imagePath != null && !imagePath.isEmpty() && !imagePath.equals("default")) {
            ImageService.getInstance().fetchImage(imagePath)
                .thenAccept(image -> Platform.runLater(() -> thumbnail.setImage(image)))
                .exceptionally(ex -> {
                    Platform.runLater(() -> setDefaultListingThumbnail(thumbnail));
                    return null;
                });
=======
    private void handleViewAllListings() {
        if (isOwnProfile) {
            // Navigate to user's own listings page
            try {
                navigationService.navigateToListingsView();
                System.out.println(localeService.getMessage("profile.debug.navigate.own.listings", "Navigating to own listings view"));
            } catch (Exception e) {
                System.err.println(localeService.getMessage("profile.debug.navigation.error", "Error navigating to listing: {0}")
                    .replace("{0}", e.getMessage()));
            }
>>>>>>> f8a44403
        } else {
            setDefaultListingThumbnail(thumbnail);
        }
    }

<<<<<<< HEAD
    // Add method to get first image from listing
    private String getFirstListingImagePath(ListingViewModel listing) {
        if (listing.getItems() != null && !listing.getItems().isEmpty()) {
            for (ListingItemViewModel item : listing.getItems()) {
                if (item.getImagePath() != null && !item.getImagePath().isEmpty()) {
                    return item.getImagePath();
                }
            }
        }
        return null;
    }

    // Add method to set default listing thumbnail
    private void setDefaultListingThumbnail(ImageView imageView) {
        try {
            Image defaultImage = new Image(getClass().getResourceAsStream("/images/icons/listings.png"));
            imageView.setImage(defaultImage);
        } catch (Exception e) {
            System.err.println("Could not load default listing thumbnail: " + e.getMessage());
        }
=======
    private void showUserListingsDialog(UserViewModel user) {
        AlertHelper.showInformationAlert(
                localeService.getMessage("profile.user.listings.dialog.title", "User Listings"),
                localeService.getMessage("profile.user.listings.dialog.header", "{0}'s Listings")
                    .replace("{0}", user.getDisplayName()),
                localeService.getMessage("profile.user.listings.dialog.content", 
                    "Feature coming soon: View all user listings in a dedicated dialog.")
        );
        System.out.println(localeService.getMessage("profile.debug.user.listings.dialog", "Showing user listings dialog for: {0}")
            .replace("{0}", user.getDisplayName()));
>>>>>>> f8a44403
    }

    @FXML
    public void handleChangeImage(ActionEvent event) {
        FileChooser fileChooser = new FileChooser();
        fileChooser.setTitle(localeService.getMessage("profile.image.chooser.title", "Select Profile Picture"));
        fileChooser.getExtensionFilters().addAll(
                new FileChooser.ExtensionFilter(
                    localeService.getMessage("profile.image.filter.name", "Image Files"), 
                    "*.png", "*.jpg", "*.jpeg"));

        File selectedFile = fileChooser.showOpenDialog(profileImageView.getScene().getWindow());
        if (selectedFile != null) {
            try {
                // Load the source image
                Image sourceImage = new Image(selectedFile.toURI().toString());

                // Show the image cropper dialog
                showImageCropper(sourceImage, croppedImage -> {
                    // Update UI with the cropped image
                    profileImageView.setImage(croppedImage);

                    // Convert the cropped image to a file for later upload
                    tempSelectedImageFile = convertImageToTempFile(croppedImage);
                    System.out.println(localeService.getMessage("profile.debug.image.selected", "Profile image selected and cropped"));
                });
            } catch (Exception e) {
                showStatus("profile.image.error.load", true);
                System.err.println(localeService.getMessage("profile.debug.image.error", "Error loading profile image: {0}")
                    .replace("{0}", e.getMessage()));
            }
        }
    }

    @FXML
    private void showAnalytics(ActionEvent event) {
        try {
            // Navigate to the analytics view
            navigationService.navigateToAnalyticsView();
            System.out.println(localeService.getMessage("profile.debug.navigate.analytics", "Navigating to analytics view"));
        } catch (IOException e) {
            showStatus("profile.error.navigation.analytics", true);
            System.err.println(localeService.getMessage("profile.debug.navigation.error", "Error navigating to listing: {0}")
                .replace("{0}", e.getMessage()));
        }
    }

    /**
     * Shows the image cropper dialog
     */
    private void showImageCropper(Image sourceImage, Consumer<Image> cropCallback) {
        try {
            // Load the cropper FXML
            FXMLLoader loader = new FXMLLoader(getClass().getResource("/fxml/ImageCropperView.fxml"));
            loader.setResources(localeService.getResourceBundle());
            Parent cropperView = loader.load();

            // Create dialog
            Stage cropperStage = new Stage();
            cropperStage.setTitle(localeService.getMessage("profile.image.cropper.title", "Crop Profile Image"));
            cropperStage.initModality(Modality.APPLICATION_MODAL);
            cropperStage.initOwner(profileImageView.getScene().getWindow());

            // Add CSS
            Scene scene = new Scene(cropperView);
            scene.getStylesheets().add(getClass().getResource("/css/cropper.css").toExternalForm());
            cropperStage.setScene(scene);

            // Set up the controller
            ImageCropperController controller = loader.getController();
            controller.setImage(sourceImage);
            controller.setCropCallback(cropCallback);

            // Show the cropper dialog
            cropperStage.showAndWait();
            System.out.println(localeService.getMessage("profile.debug.cropper.opened", "Image cropper dialog opened"));
        } catch (IOException e) {
            showStatus("profile.error.image.cropper", true);
            System.err.println(localeService.getMessage("profile.debug.cropper.error", "Error showing image cropper: {0}")
                .replace("{0}", e.getMessage()));
        }
    }

    /**
     * Converts a JavaFX Image to a temporary file for upload
     */
    private File convertImageToTempFile(Image image) {
        try {
            // Create a BufferedImage from the JavaFX Image
            int width = (int) image.getWidth();
            int height = (int) image.getHeight();

            java.awt.image.BufferedImage bufferedImage = new java.awt.image.BufferedImage(
                    width, height, java.awt.image.BufferedImage.TYPE_INT_ARGB);

            // Copy pixels
            PixelReader pixelReader = image.getPixelReader();
            for (int y = 0; y < height; y++) {
                for (int x = 0; x < width; x++) {
                    javafx.scene.paint.Color color = pixelReader.getColor(x, y);
                    int argb = convertColorToARGB(color);
                    bufferedImage.setRGB(x, y, argb);
                }
            }

            // Create temp file
            File tempFile = File.createTempFile("profile_", ".png");
            tempFile.deleteOnExit();

            // Write to file
            javax.imageio.ImageIO.write(bufferedImage, "png", tempFile);
            System.out.println(localeService.getMessage("profile.debug.image.converted", "Image converted to temporary file"));

            return tempFile;
        } catch (IOException e) {
            System.err.println(localeService.getMessage("profile.debug.image.convert.error", "Error converting image to file: {0}")
                .replace("{0}", e.getMessage()));
            return null;
        }
    }

    /**
     * Convert JavaFX Color to ARGB int value for BufferedImage
     */
    private int convertColorToARGB(javafx.scene.paint.Color color) {
        int a = (int) (color.getOpacity() * 255);
        int r = (int) (color.getRed() * 255);
        int g = (int) (color.getGreen() * 255);
        int b = (int) (color.getBlue() * 255);
        return (a << 24) | (r << 16) | (g << 8) | b;
    }

    @FXML
    public void handleSave(ActionEvent event) {
        // Disable save button to prevent multiple submissions
        Button saveButton = (Button) event.getSource();
        saveButton.setDisable(true);

        // Show "saving" status
        showStatus("profile.save.inprogress", false);
        System.out.println(localeService.getMessage("profile.debug.save.started", "Profile save process started"));

        // If a new image was selected, upload it first using HTTP
        if (tempSelectedImageFile != null) {
            ImageService imageService = ImageService.getInstance();

            imageService.uploadImageViaHttp(tempSelectedImageFile)
                    .thenAccept(imageId -> {
                        // Update the image path to the server-side path
                        tempProfileImagePath = imageId;
                        // Now save the profile with the new image ID
                        saveProfileWithImage();

                        // Notify other parts of the application about the image change
                        notifyProfileImageChange(tempProfileImagePath);
                        System.out.println(localeService.getMessage("profile.debug.image.uploaded", "Profile image uploaded successfully"));
                    })
                    .exceptionally(ex -> {
                        Platform.runLater(() -> {
                            showStatus("profile.error.image.upload", true);
                            saveButton.setDisable(false);
                            System.err.println(localeService.getMessage("profile.debug.image.upload.error", "Error uploading image: {0}")
                                .replace("{0}", ex.getMessage()));
                        });
                        return null;
                    });
        } else {
            // No new image, just save the profile
            saveProfileWithImage();
        }
    }

    // Update the saveProfileWithImage method to include address fields
    private void saveProfileWithImage() {
        // Update session with form values
        if (isOwnProfile) {
            user.setFirstName(firstNameField.getText());
            user.setLastName(lastNameField.getText());
            user.setBio(bioField.getText());
            user.setProfileImagePath(tempProfileImagePath);

            // Update address fields
            user.setAddress(addressField.getText());
            user.setCity(cityField.getText());
            user.setCountry(countryField.getText());
            user.setStateProvince(stateProvinceField.getText());
            user.setZipPostalCode(zipPostalCodeField.getText());
            // Note: You might need to add stateProvince and zipPostalCode fields to UserViewModel

            // Send profile update request
            profileService.updateProfile(viewModelMapper.toDTO(user))
                    .exceptionally(ex -> {
                        Platform.runLater(() -> {
                            showStatus("profile.error.connection", true);
                            System.err.println(localeService.getMessage("profile.debug.update.error", "Error sending profile update: {0}")
                                .replace("{0}", ex.getMessage()));
                        });
                        return null;
                    });
        }
    }

    private void notifyProfileImageChange(String newImagePath) {
        System.out.println(localeService.getMessage("profile.debug.image.change.event", "Publishing profile image change event: {0}")
            .replace("{0}", newImagePath));
        EventBusService.getInstance().publishEvent(EventTypes.PROFILE_IMAGE_CHANGED, newImagePath);
    }

    @FXML
    public void handleCancel(ActionEvent event) {
        try {
            navigationService.navigateToMainDashboard(usernameField);
            System.out.println(localeService.getMessage("profile.debug.cancel", "Profile editing cancelled, navigating to dashboard"));
        } catch (IOException e) {
            showStatus("profile.error.navigation", true);
            System.err.println(localeService.getMessage("profile.debug.navigation.error", "Error navigating to listing: {0}")
                .replace("{0}", e.getMessage()));
        }
    }

    private void showStatus(String messageKey, boolean isError) {
        String message = localeService.getMessage(messageKey, messageKey);
        statusLabel.setText(message);
        statusLabel.getStyleClass().clear();
        statusLabel.getStyleClass().add(isError ? "error-message" : "success-message");
        
        System.out.println(localeService.getMessage("profile.debug.status.shown", "Status message shown: {0} (error: {1})")
            .replace("{0}", message)
            .replace("{1}", String.valueOf(isError)));
    }

    // Add report user handler
    @FXML
    private void handleReportUser() {
        if (viewedUser != null) {
            try {
                //navigationService.openReportDialog(viewedUser);
            } catch (Exception e) {
                System.err.println("Error opening report dialog: " + e.getMessage());
                AlertHelper.showErrorAlert(
                    localeService.getMessage("error.title", "Error"),
                    localeService.getMessage("error.report.user", "Report Error"),
                    "Failed to open report dialog: " + e.getMessage());
            }
        }
    }

    // Alternative implementation using SearchService

    @FXML
    private void handleViewAllListings() {
        if (viewedUser == null) {
            System.err.println("No user available to view listings for");
            return;
        }
        try {
            navigationService.navigateToHomeViewAndSearchListingsByUserId(viewedUser.getId());
        } catch (Exception e) {
            System.err.println("Error navigating to view all listings: " + e.getMessage());
            AlertHelper.showErrorAlert(
                localeService.getMessage("error.title", "Error"),
                localeService.getMessage("error.navigation", "Navigation Error"),
                "Failed to view all listings: " + e.getMessage());
        }
    }
}<|MERGE_RESOLUTION|>--- conflicted
+++ resolved
@@ -31,17 +31,14 @@
 import com.uninaswap.client.service.NavigationService;
 import com.uninaswap.client.service.LocaleService;
 import com.uninaswap.client.service.UserSessionService;
-<<<<<<< HEAD
 import com.uninaswap.client.viewmodel.ListingItemViewModel;
-=======
-import com.uninaswap.client.service.EventBusService;
->>>>>>> f8a44403
 import com.uninaswap.client.viewmodel.ListingViewModel;
 import com.uninaswap.client.viewmodel.UserViewModel;
 import com.uninaswap.client.service.ProfileService;
 import com.uninaswap.client.service.SearchService;
 import com.uninaswap.client.constants.EventTypes;
 import com.uninaswap.client.mapper.ViewModelMapper;
+import com.uninaswap.client.service.EventBusService;
 import com.uninaswap.client.service.ImageService;
 import com.uninaswap.client.service.ListingService;
 import com.uninaswap.common.message.ProfileUpdateMessage;
@@ -97,7 +94,6 @@
     @FXML
     private Label userListingsCountLabel;
 
-<<<<<<< HEAD
     // Add these FXML fields
     @FXML
     private Label ratingReviewsLabel;
@@ -109,23 +105,6 @@
     private HBox viewAllButtonContainer;
     @FXML
     private Button viewAllListingsButton;
-=======
-    // Additional labels for localization
-    @FXML
-    private Label addressLabel;
-    @FXML
-    private Label cityLabel;
-    @FXML
-    private Label stateLabel;
-    @FXML
-    private Label countryLabel;
-    @FXML
-    private Label zipLabel;
-    @FXML
-    private Label personalInfoLabel;
-    @FXML
-    private Label listingsTitleLabel;
->>>>>>> f8a44403
 
     private final NavigationService navigationService;
     private final LocaleService localeService;
@@ -209,27 +188,6 @@
         }
         if (bioLabel != null) {
             bioLabel.setText(localeService.getMessage("profile.biography.label", "Biography"));
-        }
-        if (addressLabel != null) {
-            addressLabel.setText(localeService.getMessage("profile.address.label", "Address"));
-        }
-        if (cityLabel != null) {
-            cityLabel.setText(localeService.getMessage("profile.city.label", "City"));
-        }
-        if (stateLabel != null) {
-            stateLabel.setText(localeService.getMessage("profile.state.label", "State/Province"));
-        }
-        if (countryLabel != null) {
-            countryLabel.setText(localeService.getMessage("profile.country.label", "Country"));
-        }
-        if (zipLabel != null) {
-            zipLabel.setText(localeService.getMessage("profile.zip.label", "ZIP/Postal Code"));
-        }
-        if (personalInfoLabel != null) {
-            personalInfoLabel.setText(localeService.getMessage("profile.personal.info", "Personal Information"));
-        }
-        if (listingsTitleLabel != null) {
-            listingsTitleLabel.setText(localeService.getMessage("profile.listings.title", "User Listings"));
         }
 
         // Update prompt texts
@@ -493,7 +451,6 @@
                             VBox listingItem = createListingPreviewItem(listing);
                             userListingsList.getChildren().add(listingItem);
                         }
-<<<<<<< HEAD
                         
                         // Show view all button if there are many listings (optional)
                         if (listingViewModels.size() > 10 && isOwnProfile) {
@@ -502,17 +459,6 @@
                         } else {
                             viewAllButtonContainer.setVisible(false);
                             viewAllButtonContainer.setManaged(false);
-=======
-
-                        if (listingViewModels.size() > maxListings) {
-                            Button viewAllButton = new Button(
-                                    localeService.getMessage("profile.listings.view.all", "View All ({0})")
-                                        .replace("{0}", String.valueOf(listingViewModels.size()))
-                            );
-                            viewAllButton.getStyleClass().add("secondary-button");
-                            viewAllButton.setOnAction(e -> handleViewAllListings());
-                            userListingsList.getChildren().add(viewAllButton);
->>>>>>> f8a44403
                         }
                     }
                     
@@ -606,7 +552,6 @@
         return itemContainer;
     }
 
-<<<<<<< HEAD
     // Add method to load listing thumbnail
     private void loadListingThumbnail(ImageView thumbnail, ListingViewModel listing) {
         String imagePath = getFirstListingImagePath(listing);
@@ -618,24 +563,11 @@
                     Platform.runLater(() -> setDefaultListingThumbnail(thumbnail));
                     return null;
                 });
-=======
-    private void handleViewAllListings() {
-        if (isOwnProfile) {
-            // Navigate to user's own listings page
-            try {
-                navigationService.navigateToListingsView();
-                System.out.println(localeService.getMessage("profile.debug.navigate.own.listings", "Navigating to own listings view"));
-            } catch (Exception e) {
-                System.err.println(localeService.getMessage("profile.debug.navigation.error", "Error navigating to listing: {0}")
-                    .replace("{0}", e.getMessage()));
-            }
->>>>>>> f8a44403
         } else {
             setDefaultListingThumbnail(thumbnail);
         }
     }
 
-<<<<<<< HEAD
     // Add method to get first image from listing
     private String getFirstListingImagePath(ListingViewModel listing) {
         if (listing.getItems() != null && !listing.getItems().isEmpty()) {
@@ -656,18 +588,6 @@
         } catch (Exception e) {
             System.err.println("Could not load default listing thumbnail: " + e.getMessage());
         }
-=======
-    private void showUserListingsDialog(UserViewModel user) {
-        AlertHelper.showInformationAlert(
-                localeService.getMessage("profile.user.listings.dialog.title", "User Listings"),
-                localeService.getMessage("profile.user.listings.dialog.header", "{0}'s Listings")
-                    .replace("{0}", user.getDisplayName()),
-                localeService.getMessage("profile.user.listings.dialog.content", 
-                    "Feature coming soon: View all user listings in a dedicated dialog.")
-        );
-        System.out.println(localeService.getMessage("profile.debug.user.listings.dialog", "Showing user listings dialog for: {0}")
-            .replace("{0}", user.getDisplayName()));
->>>>>>> f8a44403
     }
 
     @FXML
@@ -893,10 +813,6 @@
         statusLabel.setText(message);
         statusLabel.getStyleClass().clear();
         statusLabel.getStyleClass().add(isError ? "error-message" : "success-message");
-        
-        System.out.println(localeService.getMessage("profile.debug.status.shown", "Status message shown: {0} (error: {1})")
-            .replace("{0}", message)
-            .replace("{1}", String.valueOf(isError)));
     }
 
     // Add report user handler
